import os
import shutil
import glob
import re
from pathlib import Path
<<<<<<< HEAD
from urllib.parse import urlparse
=======
>>>>>>> 918ef261

STANDARD_FRONTMATTER = """---
title: '{0}'
originalFilePath: '{1}'
product: 'Cloud Native Operator'{2}
---
"""

INDEX_FRONTMATTER = """
indexCards: none
directoryDefaults:
  prevNext: true
  iconName: kubernetes

navigation:
{0}"""

def rewrite_yaml_links(line):
    match = re.search(r'\[.+\]\((.+)\)', line)
    if match and match[1] and match[1].endswith('.yaml'):
        return line.replace(match[1], match[1].replace('samples/', '../samples/'))
    return line

def index_frontmatter():
    nav = []
    with open('temp_kubernetes/original/mkdocs.yml') as mkdocs:
        readingNav = False
        for line in mkdocs:
            if '-' not in line:
                readingNav = False
            if line.startswith('nav'):
                readingNav = True
            elif readingNav:
<<<<<<< HEAD
                nav.append(line.replace('.md', ''))
                if ("quickstart.md" in line):
                    nav.append("  - interactive\n")

    return INDEX_FRONTMATTER.format(''.join(nav))

def process_md(file_path):
    new_file_path = file_path.with_suffix('.mdx')
=======
                nav.append(line.replace(".md", ""))
                if ("quickstart.md" in line):
                    nav.append("  - interactive\n")

    return INDEX_FRONTMATTER.format("".join(nav))

def process_md(file_path):
    new_file_path = file_path.with_suffix(".mdx")
>>>>>>> 918ef261

    with open(new_file_path, 'w') as new_file:
        with open(file_path, 'r') as md_file:
            copying = False
            quickstart = file_path.name == "quickstart.md"
            paragraph = 0
<<<<<<< HEAD
            gh_relative_path = 'src/' + str(file_path.relative_to('temp_kubernetes/build/'))

            for line in md_file:
                if not line.strip():
=======
            gh_relative_path = "src/" + str(file_path.relative_to("temp_kubernetes/build/"))

            for line in md_file:
                if not line.strip(): 
>>>>>>> 918ef261
                    paragraph = paragraph+1

                    if quickstart and paragraph == 2:
                        line = """
!!! Tip "Live demonstration"
    Don't want to install anything locally just yet? Try a demonstration directly in your browser:

    [Cloud Native PostgreSQL Operator Interactive Quickstart](interactive/installation_and_deployment/)

"""
                elif copying:
                    line = rewrite_yaml_links(line)
<<<<<<< HEAD
                elif line.startswith('#') and not copying:
                    copying = True
                    line = STANDARD_FRONTMATTER.format(
                        re.sub(r'#+ ', '', line).strip(),
                        gh_relative_path,
                        index_frontmatter() if new_file_path.name == 'index.mdx' else ''
                    )

                new_file.write(line)
=======
                elif line.startswith("#") and not copying:
                    copying = True
                    line = STANDARD_FRONTMATTER.format(
                        re.sub(r"#+ ", "", line).strip(),
                        gh_relative_path,
                        index_frontmatter() if new_file_path.name == "index.mdx" else ""
                    )

                new_file.write(line)

        os.remove(file_path)
>>>>>>> 918ef261

        os.remove(file_path)

def source_cloud_native_postgresql_docs():
<<<<<<< HEAD
    os.system('rm -r temp_kubernetes/build')
    os.system('cp -r temp_kubernetes/original/src temp_kubernetes/build')
    os.system('cp -r merge_sources/kubernetes/cloud_native_postgresql/* temp_kubernetes/build')

    print('Processing cloud_native_postgresql...')
    files = Path('temp_kubernetes/build/').glob('**/*.md')
=======
    os.system("rm -r temp_kubernetes/build")
    os.system("cp -r temp_kubernetes/docs/src temp_kubernetes/build")
    os.system("cp -r merge_sources/kubernetes/cloud_native_postgresql/* temp_kubernetes/build")

    print("Processing cloud_native_postgresql...")
    files = Path("temp_kubernetes/build/").glob("**/*.md")
>>>>>>> 918ef261
    for file_path in files:
        process_md(file_path)

if __name__ == '__main__':
    source_cloud_native_postgresql_docs()<|MERGE_RESOLUTION|>--- conflicted
+++ resolved
@@ -3,10 +3,6 @@
 import glob
 import re
 from pathlib import Path
-<<<<<<< HEAD
-from urllib.parse import urlparse
-=======
->>>>>>> 918ef261
 
 STANDARD_FRONTMATTER = """---
 title: '{0}'
@@ -40,16 +36,6 @@
             if line.startswith('nav'):
                 readingNav = True
             elif readingNav:
-<<<<<<< HEAD
-                nav.append(line.replace('.md', ''))
-                if ("quickstart.md" in line):
-                    nav.append("  - interactive\n")
-
-    return INDEX_FRONTMATTER.format(''.join(nav))
-
-def process_md(file_path):
-    new_file_path = file_path.with_suffix('.mdx')
-=======
                 nav.append(line.replace(".md", ""))
                 if ("quickstart.md" in line):
                     nav.append("  - interactive\n")
@@ -58,24 +44,16 @@
 
 def process_md(file_path):
     new_file_path = file_path.with_suffix(".mdx")
->>>>>>> 918ef261
 
     with open(new_file_path, 'w') as new_file:
         with open(file_path, 'r') as md_file:
             copying = False
             quickstart = file_path.name == "quickstart.md"
             paragraph = 0
-<<<<<<< HEAD
-            gh_relative_path = 'src/' + str(file_path.relative_to('temp_kubernetes/build/'))
+            gh_relative_path = "src/" + str(file_path.relative_to("temp_kubernetes/build/"))
 
             for line in md_file:
                 if not line.strip():
-=======
-            gh_relative_path = "src/" + str(file_path.relative_to("temp_kubernetes/build/"))
-
-            for line in md_file:
-                if not line.strip(): 
->>>>>>> 918ef261
                     paragraph = paragraph+1
 
                     if quickstart and paragraph == 2:
@@ -88,17 +66,6 @@
 """
                 elif copying:
                     line = rewrite_yaml_links(line)
-<<<<<<< HEAD
-                elif line.startswith('#') and not copying:
-                    copying = True
-                    line = STANDARD_FRONTMATTER.format(
-                        re.sub(r'#+ ', '', line).strip(),
-                        gh_relative_path,
-                        index_frontmatter() if new_file_path.name == 'index.mdx' else ''
-                    )
-
-                new_file.write(line)
-=======
                 elif line.startswith("#") and not copying:
                     copying = True
                     line = STANDARD_FRONTMATTER.format(
@@ -110,26 +77,14 @@
                 new_file.write(line)
 
         os.remove(file_path)
->>>>>>> 918ef261
-
-        os.remove(file_path)
 
 def source_cloud_native_postgresql_docs():
-<<<<<<< HEAD
-    os.system('rm -r temp_kubernetes/build')
-    os.system('cp -r temp_kubernetes/original/src temp_kubernetes/build')
-    os.system('cp -r merge_sources/kubernetes/cloud_native_postgresql/* temp_kubernetes/build')
-
-    print('Processing cloud_native_postgresql...')
-    files = Path('temp_kubernetes/build/').glob('**/*.md')
-=======
     os.system("rm -r temp_kubernetes/build")
     os.system("cp -r temp_kubernetes/docs/src temp_kubernetes/build")
     os.system("cp -r merge_sources/kubernetes/cloud_native_postgresql/* temp_kubernetes/build")
 
     print("Processing cloud_native_postgresql...")
     files = Path("temp_kubernetes/build/").glob("**/*.md")
->>>>>>> 918ef261
     for file_path in files:
         process_md(file_path)
 
