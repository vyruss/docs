--- conflicted
+++ resolved
@@ -73,11 +73,7 @@
 
 1.  Create the replication role using the following command.
 
-<<<<<<< HEAD
-    ```sql
-=======
-    ```shell
->>>>>>> 794e73ad
+    ```shell
         $ /usr/edb/as13/bin/psql -h 172.16.161.200 -p 5444 -U enterprisedb edb -c “CREATE ROLE repl REPLICATION LOGIN PASSWORD 'password'”;
         CREATE ROLE
     ```
