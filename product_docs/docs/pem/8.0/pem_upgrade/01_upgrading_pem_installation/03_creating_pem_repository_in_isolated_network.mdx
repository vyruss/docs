---
title: "Creating a PEM Repository on an Isolated Network"
---

<<<<<<< HEAD
<div id="creating_pem_repository_in_isolated_network" class="registered_link"></div>

=======
>>>>>>> d6cfe8e0
You can create a local repository to act as a host for the PEM RPM packages if the server on which you wish to upgrade PEM cannot directly access the EDB repository. Please note that this is a high-level overview of the steps required; you may need to modify the process for your individual network. To create and use a local repository, you must:

1.  Use the following commands on a system with Internet access to download the dependencies for PEM:

<<<<<<< HEAD
> ```text
> yum install yum-plugin-downloadonly
>
> mkdir /<pem_dir>
>
> yum install --downloadonly --downloaddir=/<pem_dir>/ edb-pem
>
> mkdir /<epel_dir>
>
> yum install --downloadonly --downloaddir=/<epel_dir>/ epel-release*
> ```
>
> Where `<pem_dir>` and `<epel_dir>` are the local directories that you create for downloading the RPMs.
=======
 ``` text
 yum install yum-plugin-downloadonly

 mkdir /<pem_dir>

 yum install --downloadonly --downloaddir=/<pem_dir>/ edb-pem

 mkdir /<epel_dir>

 yum install --downloadonly --downloaddir=/<epel_dir>/ epel-release*
 ```

 Where `<pem_dir>` and `<epel_dir>` are the local directories that you create for downloading the RPMs.
>>>>>>> d6cfe8e0

2.  Copy the directories `/<pem_dir>` and `/<epel_dir>` to the machine that is in the isolated network.

3.  Create the repositories:

    ```text
    createrepo /<pem_dir>

    createrepo /<epel_dir>
    ```

4.  Create a repository configuration file called `/etc/yum.repos.d/pem.repo` with connection information that specifies:

    ```text
    [pemrepo]
    name=PEM Repository
    baseurl=file:///pem7/
    enabled=1
    gpgcheck=0
    ```

5.  Create a repository configuration file called `/etc/yum.repos.d/epel.repo` with connection information that specifies:

    ```text
    [epelrepo]
    name=epel Repository
    baseurl=file:///pem7/
    enabled=1
    gpgcheck=0
    ```

6.  After specifying the location and connection information for your local repository, you can use yum commands to install or upgrade PEM server:

    To install PEM server:

    ```text
    yum install edb-pem
    ```

    To upgrade PEM server:

    ```text
    yum upgrade edb-pem
    ```

For more information about creating a local yum repository, visit: <https://wiki.centos.org/HowTos/CreateLocalRepos><|MERGE_RESOLUTION|>--- conflicted
+++ resolved
@@ -2,30 +2,10 @@
 title: "Creating a PEM Repository on an Isolated Network"
 ---
 
-<<<<<<< HEAD
-<div id="creating_pem_repository_in_isolated_network" class="registered_link"></div>
-
-=======
->>>>>>> d6cfe8e0
 You can create a local repository to act as a host for the PEM RPM packages if the server on which you wish to upgrade PEM cannot directly access the EDB repository. Please note that this is a high-level overview of the steps required; you may need to modify the process for your individual network. To create and use a local repository, you must:
 
 1.  Use the following commands on a system with Internet access to download the dependencies for PEM:
 
-<<<<<<< HEAD
-> ```text
-> yum install yum-plugin-downloadonly
->
-> mkdir /<pem_dir>
->
-> yum install --downloadonly --downloaddir=/<pem_dir>/ edb-pem
->
-> mkdir /<epel_dir>
->
-> yum install --downloadonly --downloaddir=/<epel_dir>/ epel-release*
-> ```
->
-> Where `<pem_dir>` and `<epel_dir>` are the local directories that you create for downloading the RPMs.
-=======
  ``` text
  yum install yum-plugin-downloadonly
 
@@ -39,7 +19,6 @@
  ```
 
  Where `<pem_dir>` and `<epel_dir>` are the local directories that you create for downloading the RPMs.
->>>>>>> d6cfe8e0
 
 2.  Copy the directories `/<pem_dir>` and `/<epel_dir>` to the machine that is in the isolated network.
 
