---
title: "Upgrading a PEM Installation on Windows Host"
---

<<<<<<< HEAD
<div id="upgrading_pem_installation_windows" class="registered_link"></div>

=======
>>>>>>> d6cfe8e0
To upgrade PEM component software on Windows hosts, simply invoke a newer version of the PEM component installers in the following order:

1.  Invoke the PEM agent installer on each monitored node `except` the PEM server host.
2.  Invoke the PEM server installer; this installer will upgrade `both` the PEM server and the PEM agent that resides on the PEM server host.

During an installation, the component installer will automatically detect an existing installation, and perform an upgrade. After upgrading the PEM agent and server, you can upgrade SQL Profiler if required; this step is platform-specific.

The following sections will walk you through the upgrade process on a Windows host, step-by-step.

## Upgrading a PEM Agent on a Windows Host

To upgrade a system that is currently monitored by a PEM agent to a more-recent PEM agent, simply download and invoke a newer version of the PEM agent installer on the system that the agent is monitoring.

You can invoke the installer by right-clicking on the downloaded installer's icon, and selecting `Run as Administrator`. The `PEM Agent Setup Wizard` opens, welcoming you.

![The PEM Agent Installer - Welcome Window](../../images/pem_upgrade_agent_welcome.png)
** The PEM Agent Installer - Welcome Window **

Read and accept the `License Agreement` before clicking `Next` to continue.

![The PEM Agent Installer - License Agreement](../../images/pem_upgrade_agent_license.png)
** The PEM Agent Installer - License Agreement **

The setup wizard will automatically detect an existing agent, and upgrade the installed version. Click `Next` to continue.

![The PEM Agent Installer - Existing Installation Location](../../images/pem_upgrade_agent_existing_installation.png)
** The PEM Agent Installer - Existing Installation Location **

The `pemAgent service account` dialog may prompt you for the password of the account under which the PEM Agent service runs.

![The PEM Agent Installer - pemAgent Service Account password](../../images/pem_upgrade_agent_pemAgent_service_account.png)
** The PEM Agent Installer - pemAgent Service Account password **

If prompted, provide the password, and click `Next` to continue.

When the `Ready to Install` dialog informs you that the installation is about to begin, click `Next` to continue. It will upgrade your PEM Agent to the latest version.

![The PEM Agent Installer - Ready to Install](../../images/pem_upgrade_agent_ready_install.png)
** The PEM Agent Installer - Ready to Install **

The setup wizard displays progress bars to inform you of each component that is being installed.

The `PEM Agent Setup Wizard` will inform you when the installation completes. Click `Finish` to exit the wizard and close the window.

![The PEM Agent Installer - Finish](../../images/pem_upgrade_agent_finish.png)
** The PEM Agent Installer - Finish **

After the installation completes, a window pops-up to restart the machine. Click `Yes` to restart the machine and the PEM Agent.

![The PEM Agent Installer - Restart pop-up](../../images/pem_upgrade_agent_restart_pop_up.png)
** The PEM Agent Installer - Restart pop-up **

## Upgrading the PEM Server on a Windows Host

The PEM server installer facilitates upgrading directly between major versions of the PEM server; you can upgrade directly from version 5.0 to version 7.16 without first upgrading to version 6.0.

You can invoke the installer by right-clicking on the downloaded installer's icon, and selecting `Run as Administrator`.

![The PEM Server Installer - Welcome Window](../../images/pem_upgrade_server_welcome.png)
** The PEM Server Installer - Welcome Window **

The `PEM Server Setup Wizard` welcomes you, as shown in the image. Click `Next` to continue to the `License Agreement`.

The `PEM server setup wizard` will prompt you to accept the `License Agreement`. After reviewing the license agreement, check the radio button next to `I accept the agreement`, and click `Next` to continue to the `Existing installation dialog`.

![The PEM Server Installer - License Agreement](../../images/pem_upgrade_server_license.png)
** The PEM Server Installer - License Agreement **

The wizard will check the PEM server host for an existing PEM server installation; if the wizard locates an installation, it will perform an upgrade. Click `Next` to continue.

![The PEM Server Installer - Existing PEM Server Location](../../images/pem_upgrade_server_existing_installation.png)
** The PEM Server Installer - Existing PEM Server Location **

Before upgrading the PEM server, the wizard will confirm that the requirements of the new PEM server are present. If any supporting components are missing, or are a version that will not support the new PEM installation, the PEM installation wizard will inform you that it must upgrade the dependencies, and will invoke the required installers.

![The PEM Server Installater - Missing Dependencies](../../images/pem_upgrade_server_dependency_missing.png)
** The PEM Server Installater - Missing Dependencies **

When the installation wizards complete the dependency upgrades, then a window pops-up asking whether you want to restart the machine or not.

![The PEM Server Installer - Restart pop-up](../../images/pem_upgrade_server_pop_up.png)
** The PEM Server Installer - Restart pop-up **

Click on `No` to continue the upgrade process.

The wizard then opens the `Database Server Installation Details` dialog, prompting you for connection credentials for the database superuser of the PEM backend database. Provide:

-   The name of the database superuser in the `User` field.
-   The password associated with the database superuser in the `Password` field.

Click `Next` to continue.

![The PEM Server Installer - Database Server Installation Details](../../images/pem_upgrade_server_DB_installation.png)
** The PEM Server Installer - Database Server Installation Details **

The `pemAgent service account` dialog may prompt you for the password of the account under which the PEM agent service runs.

![The PEM Server Installer - pemAgent Service Account password](../../images/pem_upgrade_server_pemAgent_service_account.png)
** The PEM Server Installer - pemAgent Service Account password **

If prompted, provide the password, and click `Next` to continue.

![The PEM Server Installer - Ready to Install](../../images/pem_upgrade_server_ready_install.png)
** The PEM Server Installer - Ready to Install **

The `Ready to Install` dialog will inform you that the setup wizard is ready to perform the installation. Click `Next` to start the installation.

During the installation, progress bars will keep you informed of the progress of the update.

![The PEM Server installation in progress](../../images/pem_upgrade_server_installing.png)
** The PEM Server installation in progress **

After upgrading the PEM server (and the agent that resides on the same host as the PEM server) and configuring the web service, the PEM setup wizard notifies you of the port on which the service is listening. Use this port number when connecting to the PEM Server with the PEM client.

![The PEM Server Installer - the PEM Web Service configured](../../images/pem_upgrade_server_webservice_configure.png)
** The PEM Server Installer - the PEM Web Service configured **

Click `OK` to close the `Info` popup. The PEM server setup wizard informs you that the installation is complete.

![The PEM Server Installer - Upgrade Completion](../../images/pem_upgrade_server_finish.png)
** The PEM Server Installer - Upgrade Completion **

If the window pops-up asking to restart the machine, then click on `Yes` to restart the machine and hence the `httpd` service.

If you have installed the PEM backend database server and PEM-HTTPD on different hosts, then you must run the PEM server installer twice – once on each host. Extract the language pack installer, and install it on the host of PEM-HTTPD before invoking the PEM installer. Include the following keywords when invoking the installer to extract the language pack:

`--extract-languagepack <path>`

Where `<path>` specifies an existing path for extracting the language pack installer.

**Note:** By default EDB Language Pack is installed in `C:\edb\languagepack\v1`.

If you are upgrading the PEM Server via StackBuilder Plus then you might face the error shown below; after displaying the error, PEM will say that installation is completed. Please note that the installation is not done and you will need to do the installation by invoking the installer file from the location where it is downloaded.

![The PEM Server upgrade error](../../images/pem_upgrade_server_error.png)
** The PEM Server upgrade error **

After upgrading the PEM server, you may wish to upgrade the backend database to a more recent version; for information about upgrading the backend database, see [Upgrading the Backend Postgres Database](../02_upgrading_backend_database/#upgrading_backend_database).

## Upgrading SQL Profiler on a Windows Host

If you are using SQL Profiler on a Windows host, Windows will lock any files that have been executed or loaded into memory. To release any locked files, you must stop the Postgres server before performing an upgrade.

On Windows, you can use the `Services` dialog to control the service. To open the `Services` dialog, navigate through the `Control Panel` to the `System and Security menu`. Select `Administrative Tools`, and then double-click the `Services` icon. When the `Services` dialog opens, highlight the service name in the list, and use the option provided on the dialog to `Stop` the service.

After stopping the Postgres Server:

1.  Delete the existing SQL Profiler query set on each node by invoking the `uninstall-sql-profiler.sql` script. By default, on a Windows host the script resides in the `share\contrib` directory under your Advanced Server or PostgreSQL installation.

    You can use the following server-specific commands.

    For PostgreSQL:

    ```text
    psql -f C:\Program Files\PostgreSQL\<x>\share\contrib\uninstall-sql-profiler.sql -d postgres -U postgres
    ```

    Where, `x` is the version of PostgreSQL and `-d` specifies the name of the maintenance database.

    For Advanced Server:

    ```text
    psql -f C:\Program Files\edb\as<x>\share\contrib\uninstall-sql-profiler.sql -d edb -U enterprisedb
    ```

    Where `x` is the version of Advanced Server and `-d` specifies the name of the maintenance database.

2.  Invoke the new SQL Profiler installer on each node you wish to profile; run the installer as `Administrator`.

    For PostgreSQL:

    ```text
    sqlprofiler-pg-<x>-<y>-windows-x64.exe
    ```

    Where, `x` is the version of the PostgreSQL and `y` is the version of SQL Profiler. For example: `sqlprofiler-pg-12-7.14.0-1-windows-x64.exe`.

    For Advanced Server:

    ```text
    sqlprofiler-edb-as<x>-<y>-windows-x64.exe
    ```

    Where `x` is the version of Advanced Server and `y` is the version of SQL Profiler. For example: `sqlprofiler-edb-as12-7.14.0-1-windows-x64.exe`.

    The SQL Profiler installer will detect the existing `SQL Profiler` installation and upgrade it with the latest version of SQL Profiler.

3.  Run the `sql-profiler.sql` script file in the maintenance database.

    For PostgreSQL:

    ```text
    psql -f C:\Program Files\PostgreSQL\<x>\share\contrib\sql-profiler.sql -d postgres -U postgres
    ```

    Where `x` is the version of PostgreSQL and `-d` specifies the name of the maintenance database.

<<<<<<< HEAD
> For Advanced Server:
>
> ```text
> psql -f C:\Program Files\edb\as<x>\share\contrib\sql-profiler.sql -d edb -U enterprisedb
> ```
>
> Where, `x` is the version of Advanced Server and `-d` specifies the name of the maintenance database.
=======
    For Advanced Server:

    ``` text
    psql -f C:\Program Files\edb\as<x>\share\contrib\sql-profiler.sql -d edb -U enterprisedb
    ```

    Where, `x` is the version of Advanced Server and `-d` specifies the name of the maintenance database.
>>>>>>> d6cfe8e0

4.  Then, restart the Postgres Server to resume profiling the node from a PEM client.

After updating the PEM components, you are ready to update the backend database.<|MERGE_RESOLUTION|>--- conflicted
+++ resolved
@@ -2,11 +2,6 @@
 title: "Upgrading a PEM Installation on Windows Host"
 ---
 
-<<<<<<< HEAD
-<div id="upgrading_pem_installation_windows" class="registered_link"></div>
-
-=======
->>>>>>> d6cfe8e0
 To upgrade PEM component software on Windows hosts, simply invoke a newer version of the PEM component installers in the following order:
 
 1.  Invoke the PEM agent installer on each monitored node `except` the PEM server host.
@@ -204,15 +199,6 @@
 
     Where `x` is the version of PostgreSQL and `-d` specifies the name of the maintenance database.
 
-<<<<<<< HEAD
-> For Advanced Server:
->
-> ```text
-> psql -f C:\Program Files\edb\as<x>\share\contrib\sql-profiler.sql -d edb -U enterprisedb
-> ```
->
-> Where, `x` is the version of Advanced Server and `-d` specifies the name of the maintenance database.
-=======
     For Advanced Server:
 
     ``` text
@@ -220,7 +206,6 @@
     ```
 
     Where, `x` is the version of Advanced Server and `-d` specifies the name of the maintenance database.
->>>>>>> d6cfe8e0
 
 4.  Then, restart the Postgres Server to resume profiling the node from a PEM client.
 
