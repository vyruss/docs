---
title: "Backup Server Dialog"
---

<div id="backup_server_dialog" class="registered_link"></div>

Use the `Backup Server` dialog to create a plain-text script that will recreate the selected server. You can use the PEM `Query Tool` to play back a plain-text script, and recreate the server.

![Backup Server dialog - General tab](../images/backup_server_general.png)

Use the fields in the `General` tab to specify the following:

-   Enter the name of the backup file in the `Filename` field. Optionally, select the `Browser` icon (ellipsis) to the right to navigate into a directory and select a file that will contain the archive.
-   Use the `Encoding` drop-down listbox to select the character encoding method that should be used for the archive. **Note:** This option is visible only for database server greater than or equal to 11.
-   Use the drop-down listbox next to `Role name` to specify a role with connection privileges on the selected server. The role will be used for authentication during the backup.

![Backup Server dialog - Dump Options tab - Types of Objects](../images/backup_server_objects.png)

-   Move switches in the **Type of objects** field box to specify details about the type of objects that will be backed up.

    -   Move the switch next to `Only data` to the `Yes` position to limit the back up to data.
    -   Move the switch next to `Only schema` to limit the back up to schema-level database objects.

![Backup Server dialog - Dump Options tab - Do not save options](../images/backup_server_do_not_save.png)

-   Move switches in the **Do not save** field box to select the objects that will not be included in the backup.

    -   Move the switch next to `Owner` to the `Yes` position to exclude commands that set object ownership.
    -   Move the switch next to `Privilege` to the `Yes` position to exclude commands that create access privileges.
    -   Move the switch next to `Tablespace` to the `Yes` position to exclude tablespaces.
    -   Move the switch next to `Unlogged table data` to the `Yes` position to exclude the contents of unlogged tables.
    -   Move the switch next to `Comments` to the `Yes` position to exclude commands that set the comments. **Note:** This option is visible only for database server greater than or equal to 11.

![Backup Server dialog - Dump Options - Queries options](../images/backup_server_queries.png)

-   Move switches in the **Queries** field box to specify the type of statements that should be included in the backup.

    -   Move the switch next to `Use Column Inserts` to the `Yes` position to dump the data in the form of INSERT statements and include explicit column names. Please note: this may make restoration from backup slow.
    -   Move the switch next to `Use Insert commands` to the `Yes` position to dump the data in the form of INSERT statements rather than using a COPY command. Please note: this may make restoration from backup slow.
    -   Move the switch next to `Include DROP DATABASE statement` to the `Yes` position to include a command in the backup that will drop any existing database object with the same name before recreating the object during a backup.

![Backup Server dialog - Dump Options tab - Disable options](../images/backup_server_disable.png)

-   Move switches in the **Disable** field box to specify the type of statements that should be excluded from the backup.

    -   Move the switch next to `Trigger` (active when creating a data-only backup) to the `Yes` position to include commands that will disable triggers on the target table while the data is being loaded.
    -   Move the switch next to `$ quoting` to the `Yes` position to enable dollar quoting within function bodies; if disabled, the function body will be quoted using SQL standard string syntax.

![Backup Server dialog - Dump Options tab - Miscellaneous options](../images/backup_server_miscellaneous.png)

-   Move switches in the **Miscellaneous** field box to specify miscellaneous backup options.

    -   Move the switch next to `With OIDs` to the `Yes` position to include object identifiers as part of the table data for each table.
    -   Move the switch next to `Verbose messages` to the `No` position to instruct `pg_dump` to exclude verbose messages.
    -   Move the switch next to `Force double quotes on identifiers` to the `Yes` position to force the quoting of all identifiers.
    -   Move the switch next to `Use SET SESSION AUTHORIZATION` to the `Yes` position to include a statement that will use a SET SESSION AUTHORIZATION command to determine object ownership (instead of an ALTER OWNER command).

Click the `Backup` button to build and execute a command based on your selections; click the `Cancel` button to exit without saving work.

![Backup Server dialog - Success Notification popup](../images/backup_server_messages.png)

Use the **Stop Process** button to stop the Backup process.

If the backup is successful, a popup window will confirm success. Click `Click here for details` on the popup window to launch the `Process Watcher`. The `Process Watcher` logs all the activity associated with the backup and provides additional information for troubleshooting.

![Backup Server dialog - Process Watcher](../images/backup_server_process_watcher.png)

If the backup is unsuccessful, review the error message returned by the `Process Watcher` to resolve any issue.

<<<<<<< HEAD
> **Note:**
>
> You can click on the ![sm_icon](../images/sm_icon.png) icon in the process watcher window to open the file location in the Storage Manager. You can use the [Storage Manager](05_storage_manager/#storage_manager) to download the backup file on the client machine .
=======
**Note:** You can click on the ![sm_icon](../images/sm_icon.png) icon in the process watcher window to open the file location in the Storage Manager. You can use the [Storage Manager](05_storage_manager/#storage_manager) to download the backup file on the client machine .
>>>>>>> c443dcbb
<|MERGE_RESOLUTION|>--- conflicted
+++ resolved
@@ -67,10 +67,4 @@
 
 If the backup is unsuccessful, review the error message returned by the `Process Watcher` to resolve any issue.
 
-<<<<<<< HEAD
-> **Note:**
->
-> You can click on the ![sm_icon](../images/sm_icon.png) icon in the process watcher window to open the file location in the Storage Manager. You can use the [Storage Manager](05_storage_manager/#storage_manager) to download the backup file on the client machine .
-=======
 **Note:** You can click on the ![sm_icon](../images/sm_icon.png) icon in the process watcher window to open the file location in the Storage Manager. You can use the [Storage Manager](05_storage_manager/#storage_manager) to download the backup file on the client machine .
->>>>>>> c443dcbb
