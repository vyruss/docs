--- conflicted
+++ resolved
@@ -30,11 +30,6 @@
 
     Use the hostname exactly as reported by the query in the Host Agent field.
 
-<<<<<<< HEAD
-> **Note:**
->
-> The fields `Connection type`, `Database` and `Connection string` are only applicable when `SQL` is selected because `Batch` cannot be run on remote servers.
-=======
 -   Use the `Comment` field to store notes about the job.
 
 ![Create pgAgent Job dialog - Steps tab](../images/pgagent_steps.png)
@@ -53,7 +48,6 @@
 -   If you select `Batch`, use the `Code` tab to provide the batch script that will be executed during the step.
 
 **Note:** The fields `Connection type`, `Database` and `Connection string` are only applicable when `SQL` is selected because `Batch` cannot be run on remote servers.
->>>>>>> c443dcbb
 
 -   Use the `Connection type` switch to indicate if the step is performed on a local server (`Local`) or on a remote host (`Remote`). If you specify a remote connection should be used for the step, the `Connection string` field will be enabled, and you must provide a libpq-style connection string.
 -   Use the `Database` drop-down to select the database on which the job step will be performed.
