---
title: "Installing the Ark Console on AWS"
---

<div id="ark_installing_console_aws" class="registered_link"></div>

The EDB Ark console is distributed through the Amazon AWS Marketplace in an Amazon machine instance. To install the Ark console on your Amazon instance, you will need to:

-   Launch an [Ark instance](#launch_ark_aws) with an Amazon AWS Marketplace AMI.
-   Create an [Amazon role](#creating_aws_service_user) and [register an administrative user](#creating_aws_service_role) .
-   Configure the [Ark console](#config_ark_console) .
-   Create an Amazon role and [register an Ark console user](#create_aws_role_register_ark_user) .

<div id="launch_ark_aws" class="registered_link"></div>

## Launching the Ark Console Instance on AWS

Before launching an AMI into an Amazon VPC, you must ensure that the VPC has access to an [Internet Gateway](http://docs.aws.amazon.com/AmazonVPC/latest/UserGuide/VPC_Internet_Gateway.html). If your VPC does not have access to an Internet Gateway, you can use the Amazon management console to create an Internet Gateway and associate it with your VPC.

Please note: if you are using EC2-Classic networking, you do not need to provide an Internet Gateway.

To launch an Amazon EC2 instance that contains a running copy of the Ark console and the Ark console's backing database, connect to your Amazon AWS Marketplace account and locate the AMI that contains the Ark console. Navigate through the introductory page for the AMI, selecting AWS service options that are appropriate to your application, and agreeing to the `Terms and Conditions`. When you agree to the `Terms and Conditions`, Amazon will process the subscription.

After you subscribe, Amazon will forward an email to the address associated with your user account that includes [launch instructions](http://docs.aws.amazon.com/AWSEC2/latest/UserGuide/launching-instance.html) for the AMI.

Then, use the Amazon launch wizard to launch your instance, noting the requirements that follow on `Step 3` and `Step 6` of the wizard.

![*Step 3 - Enabling the startup script*](../images/ark_installing_console_aws_step_3_details.png)

Fig. 6.1: Step 3 - Enabling the startup script

When configuring your instance, you should include the following selections on the `Step 3: Configure Instance Details` dialog of the Amazon launch wizard:

-   Use the `Auto-assign Public IP` drop-down to specify Enable to automatically assign an IP address to the new instance.
-   Use the `Advanced Details` section to provide the text of the script that will start the Ark console setup or recovery dialog.

<!-- end list -->

```text
#!/bin/sh
rm -f /usr/share/tomcat/startup-password.txt
echo "<console_password>" > /usr/share/tomcat/startup-password.txt
chown tomcat:tomcat /usr/share/tomcat/startup-password.txt
chmod 600 /usr/share/tomcat/startup-password.txt
```

Replace the `<console_password>` variable in the script with a password for the console. When the user first connects to the AWS Ark console, they will be required to provide the console password provided in the script.

Continue through the launch wizard; please note that when configuring your security group, the group must allow communication between the nodes of the cluster. When defining the security group, include the rules listed in the table below.

| Rule Type  | Direction | Port or Range | Remote | CIDR Address |
| ---------- | --------- | ------------- | ------ | ------------ |
| All ICMP   | Ingress   |               | CIDR   | 0.0.0.0/0    |
| SSH        |           |               | CIDR   | 0.0.0.0/0    |
| HTTP       |           |               | CIDR   | 0.0.0.0/0    |
| HTTPS      |           |               | CIDR   | 0.0.0.0/0    |
| Custom TCP | Ingress   | 6666          | CIDR   | 0.0.0.0/0    |
| Custom TCP | Ingress   | 7800 to 7999  | CIDR   | 0.0.0.0/0    |
| Custom TCP | Ingress   | 5432          | CIDR   | 0.0.0.0/0    |

**Please Note:**

-   The CIDR addresses specified in the rules for SSH, HTTP, HTTPS, and 5432 can be customized to restrict access to a limited set of users.
-   The CIDR addresses specified for port 6666 and ports 7800 through 7999 must specify a value of `0.0.0.0/0`.
-   The Custom TCP rule that opens ports 7800 through 7999 provides enough ports for 200 cluster connections; the upper limit of the port range can be extended if more than 200 clusters are required.

<div id="create_aws_service_user_and_role" class="registered_link"></div>

## Creating the Amazon AWS Service User and Service Role

Before configuring the Ark console on an Amazon host and creating users, you must create an Amazon service user and service role. Ark uses the service role when performing Ark management functions (such as console backups). The Ark console uses the service role credentials (the cross account keys) to assume the IAM roles assigned to Ark users. This enables Ark to securely manage AWS resources. When configuring the Ark console, you are required to provide the setup dialog with details about the AWS service user and the service role. Specify:

-   the Amazon Role ARN (resource name) that will be used by the Ark service in the `Service Account Role ARN` field.
-   the Amazon external ID that will be used by the Ark service user in the `Service Account External ID` field.
-   the AWS_ACCESS_KEY_ID associated with the AWS role used for account administration in `AWS Access Key` field.
-   the AWS_SECRET_ACCESS_KEY associated with the AWS role used for account administration in `AWS Secret Key` field.

<div id="creating_aws_service_user" class="registered_link"></div>

### Creating the AWS Service User

To create the Ark console's service user account, connect to the Amazon AWS management console, and navigate through the *IAM* menu (Identity and Access Management) to the *Users* dashboard; select the *Add user* button to open the *Add user* dialog.

![*The AWS Add user dialog*](../images/ark_installing_console_aws_add_user_dialog.png)

Fig. 6.2: The AWS Add user dialog

On the `Add user` dialog:

-   Provide a name for the service user account in the `User name` field.
-   Check the box to the left of `Programmatic access`.

Click `Next: Permissions` to continue. Click the `Attach existing policies directly` button, and then the `Create policy` button to open the `Create policy` dialog in a new tab.

When the `Create policy` dialog opens, select the `JSON` tab, and provide the policy definition.

![*Adding a policy definition*](../images/ark_installing_console_aws_create_policy.png)

Fig. 6.3: Adding a policy definition

After copying in a policy, click the `Review policy` button to continue.

![*Completing the policy definition*](../images/ark_installing_console_aws_complete_policy.png)

Fig. 6.4: Completing the policy definition

Provide a name and a description for the service policy definition, and click the `Create policy` button to continue.

![*Attaching the policy*](../images/ark_installing_console_aws_attach_policy.png)

Fig. 6.5: Attaching the policy

Return to the `Add user` tab, and click the `Refresh` button. Check the box to the left of the new policy, and click `Next:Tags`.

IAM user tags are optional; you can click `Next: Review` to continue.

![*Creating the user*](../images/ark_installing_console_aws_review_user.png)

Fig. 6.6: Creating the user

Review the account details, and click the `Create user` button to create the user. The AWS console will confirm that the user has been added successfully.

![*The user is created successfully*](../images/ark_installing_console_aws_add_user_success.png)

Fig. 6.7: The user is created successfully

Keep a copy of the access key values displayed on the console; you must provide the values when configuring your Ark console:

-   Provide the Access key id in the `AWS Access Key` field on the Ark console setup dialog.
-   Use the `Show` button to display the Secret access key. You must provide the Secret access key in the AWS `Secret Key` field on the Ark console setup dialog.

<div id="creating_aws_service_role" class="registered_link"></div>

### Creating the AWS Service Role

After creating the service user, you must create a service role. Connect to the Amazon management console, and navigate through the Identity and Access Management dashboard to the Roles dashboard. Then, click the `Create role` button to open the `Create role` dialog.

![*Creating a role*](../images/ark_installing_console_aws_create_svc_role.png)

Fig. 6.8: Creating a role

Select the `AWS service` button, and the `EC2 service` type; click `Next: Permissions` to continue.

![*The AWS Attach permissions policies dialog*](../images/ark_installing_console_aws_attach_perm_policy.png)

Fig. 6.9: The AWS Attach permissions policies dialog

When the `Attach permissions policies` dialog opens, do not select a policy; instead, click `Next:Tags`, then `Next: Review` to continue.

![*Provide a role name and description*](../images/ark_installing_console_aws_review_role.png)

Fig. 6.10: Provide a role name and description

When the `Review` dialog opens, specify a name and description for the new role and click the `Create role` button. The new role will be displayed in the role list on the Amazon IAM Roles page. Click the role name to display detailed information about the role on the `Summary` dialog.

![*The AWS Summary dialog*](../images/ark_installing_console_aws_role_permissions.png)

Fig. 6.11: The AWS Summary dialog

The `Summary` dialog will display a Role ARN, but the ARN will not be enabled until the security policy and trust policy are updated. To modify the inline security policy, click the `Add inline policy` button; the button is located on the `Permissions` tab.

![*Provide the policy name and contents*](../images/ark_installing_console_aws_role_provide_policy.png)

Fig. 6.12: Provide the policy name and contents

Copy the [provided security policy](../17_ark_aws_service_user_security_policy/#ark_aws_service_user_security_policy) into the `JSON` tab on the `Create policy` dialog. After providing security policy information, click `Review Policy` to provide a name for the policy, and return to the role information page.

![*The policy document*](../images/ark_installing_console_aws_role_edit_trust.png)

Fig. 6.13: The policy document

Navigate to the `Trust relationships` tab, and select the `Edit Trust Relationship` button to display the `Policy Document`. Replace the displayed content of the policy document with the provided [Amazon IAM Role Trust Relationship](../16_ark_aws_iam_role_trust_relationship/#ark_aws_iam_role_trust_relationship).

Click the `Update Trust Policy` button to finish.

![*The role detail summary*](../images/ark_installing_console_aws_role_summary.png)

Fig. 6.14: The role detail summary

The role detail `Summary` will display values that you must provide when configuring your Ark console:

-   The `Role ARN` associated with the service role must be provided in the `Service Account Role ARN` field.
-   The external ID associated with the service role must be provided in the `Service Account External ID` field. You can find this value under the `Conditions` section of the `Trust Relationships` tab.

<div id="config_ark_console" class="registered_link"></div>

## Configuring the Ark Console

After launching the instance in the Amazon console, navigate to the public IP address of the cluster.

![*Deploying the console*](../images/ark_installing_console_aws_conf_ark_console.png)

Fig. 6.15: Deploying the console

When prompted, provide the password specified when launching the console, and click `Deploy Console`.

![*The provider specific console properties*](../images/ark_installing_console_aws_spec_props.png)

Fig. 6.16: The provider specific console properties

Use fields in the first section of the dialog to provide values that are specific to your Amazon account:

-   Use the `AWS Access Key` field to specify the Amazon access key ID associated with the AWS role that will be used for account administration.
-   Use the `AWS Secret Key` field to specify the Amazon secret key associated with the AWS role that will be used for account administration.
-   Use the `Service Account Role ARN` field to specify the Amazon Role ARN (resource name) that should be used by the Ark service user when performing management functions on behalf of Ark.
-   Use the `Service Account External ID` field to specify the Amazon external ID that should be used by the Ark service user.
-   Use the `Service Account ID` field to specify the identity of the service account.
-   Use the `Service Account Password` field to provide the password associated with the service account.
-   Use the `Enable Self Registration` field to specify if the Ark console should allow self-registration for Ark users; specify `true` to allow self-registration, or `false` to disable self-registration.

![*Provide general server properties*](../images/ark_installing_console_aws_general_props.png)

Fig. 6.17: Provide general server properties

Use fields in the next section to provide general server properties:

-   Use the `Console DNS Name` field to specify a custom DNS name for the console. The property does not assign the DNS name to the console, but any notification emails that refer to the console will refer to the console by the specified name. If you do not provide a custom DNS name, the IP address of the console will be used in notifications.
-   Use the `Contact Email Address` field to specify the email address that will be included in the body of cluster status notification emails.
-   Use the `Email From Address` field to specify the return email address used on cluster status notification emails.
-   Use the `Notification Email` field to specify the email address to which email notifications about the status of the Ark console will be sent.
-   Set the `CC From Address` field to true to instruct Ark to send a copy of the email to the Email From Address anytime a notification email is sent.
-   Use the `API Timeout field` to specify the number of minutes that an authorization token will be valid for use with the API.
-   Use the `WAL Archive Container` field to specify the name of the object storage container where WAL archives (used for point-in-time recovery) are stored. You must provide a value for this field; once set, this property must not be changed.
    -   The bucket name must be at least 3 and no more than 63 characters long.
    -   The name can contain lowercase letters, numbers, and hyphens; the name must start with and end with a lowercase letter or number.
    -   A series of one or more labels; adjacent labels are separated by a single period (.). A name may not be formatted as an IP address.

For more information, please visit: <http://docs.aws.amazon.com/AmazonS3/latest/dev/BucketRestrictions.html>

-   Use the `Dashboard Docs URL` field to specify the location of the content that will be displayed on the Dashboard tab of the Ark console. If your cluster resides on a network with Internet access, set the parameter to `DEFAULT` to display content (documentation) from EnterpriseDB; to display alternate content, provide the URL of the content. To display no content in the lower half of the `Dashboard` tab, leave the field blank.
-   Use the `Dashboard Hot Topics URL` field to specify the location of the content that will be displayed on the Dashboard tab of the Ark console. If your cluster resides on a network with Internet access, set the parameter to `DEFAULT` to display content (alerts) from EnterpriseDB; to display alternate content, provide the URL of the content. Leave the field blank to omit content.
-   Use the `Enable Console Switcher` field to indicate if the console should display [console switcher](../08_ark_admin_tab/#ark_using_admin_tab) functionality.
-   Set `Enable Postgres Authentication` to `true` to instruct Ark to enforce the authentication method configured on the backing Postgres server. Supported authentication methods include password, LDAP, RADIUS, PAM, and BSD. If `false`, Ark will use the default authentication method (password).
-   Use the `Template Restrict New Users` field to configure the Ark console to make any new user a `Template Only` user by default. You can later modify the user definition in the `User Administration` table to specify that a user is not a template only user.
-   Use the `Cluster Event Retention Limit` field to specify how long the console will keep events for deleted clusters. The default value is 14 days.

![*Provide connection details for PEM*](../images/ark_installing_console_aws_pem_props.png)

Fig. 6.18: Provide connection details for PEM

Use fields in the next section to provide connection details for a PEM server host; this will allow Ark to register and unregister PEM agents and clusters:

-   Use the `PEM Server Mode` drop-down listbox to select a deployment mode:

Select `DISABLE` to indicate that clusters deployed on the host should not be registered with the PEM server.

Select `LOCAL` to indicate that you would like to use the PEM server that resides on your local host. If you select LOCAL, the PEM deployment will use default values assigned by the installer.

-   The IP address of the PEM server host will be the IP address of the Ark host.
-   The PEM Server Port will monitor port `5432`.
-   The PEM server database user will be named `postgres`.
-   The password associated with the PEM server will be the same password as the Ark console.

Select `REMOTE` to indicate that you would like to use a PEM server that resides on another host, and provide connection information on the Ark console deployment dialog. If you select REMOTE, whenever a new cluster node is created on this console, it will be registered for monitoring by the PEM server.

-   Provide the IP address of the PEM server host in the `PEM Server IP Address` field.
-   Specify the port monitored for connections by the PEM server in the `PEM Server DB Port` field.
-   Specify the port on the PEM server host used for PEM API connection attempts by the Ark server in the `PEM Server API Port` field. Not valid if the PEM server mode is `DISABLED` or `LOCAL`.
-   Provide the name that should be used when authenticating with the PEM server in the `PEM Server Username` field.
-   Provide the password associated with the PEM server user in the `PEM Server Password` field.
-   Use the `PEM Sync Mode` drop-down listbox to `ENABLE` or `DISABLE` synchronization between the Ark server and the PEM server.
-   Use the `PEM Synchronization Interval` field to specify the number of minutes between attempts to synchronize the Ark console with the PEM server.

<div id="saml" class="registered_link"></div>

![*Provide information about the service provider*](../images/ark_installing_console_aws_sp_props.png)

Fig. 6.19: Provide information about the service provider

If you specify `true` in the `SAML auth enabled` field, the Ark console will display the properties required to use SAML authentication when connecting to the Ark console. Use fields on the deployment dialog to specify SAML authentication properties. Use fields in the next section to provide information about the service provider:

-   Use the `SP Entity ID` field to provide a URI that specifies the identifier of the service provider.
-   Use the `SP Consumer Service URL` field to specify the URL from which the response from the identity provider will be returned.
-   Use the `SP Consumer Service Binding` field to specify the SAML protocol binding to be used when returning the response message from the identity provider.
-   Use the `SP Logout Service URL` field to specify the URL to which the service provider will specify information about where and how the `Logout Response` message MUST be returned to the requester, in this case our service provider.
-   Use the `SP Logout Service Binding` field to specify the SAML protocol binding to be used when returning the `LogoutResponse` or sending the `LogoutRequest` message.
-   Use the `SP Name ID Format` field to specify the constraints on the name identifier that will be used to represent the requested subject.
-   Use the `SP Certificate` field to specify certificate information; this is usually `x509cert`. The private key of the service files are provided by files placed in the `certs` folder.
-   Use the `SP Private Key` field to specify the location of the service providers private key; this must be in `PKCS#8` format.

![*Provide information about the identity provider*](../images/ark_installing_console_aws_idp_props.png)

Fig. 6.20: Provide information about the identity provider

Use fields in the next section to provide information about the identity provider:

-   Use the `IDP Entity ID` field to specify the identifier of the identity provider (this must be a URI).
-   Use the `IDP Sign On URL` field to specify the URL target of the identity provider (where the service provider will send the Authentication Request Message).
-   Use the `IDP Sign On Service Binding` field to specify the SAML protocol binding to be used when returning the response message. This version of Ark only supports the HTTP-Redirect binding.
-   Use the `IDP Logout Service URL` field to specify the URL Location of the identity provider to which the service provider will send a single logout Request.
-   Use the `IDP Logout Service Response URL` field to specify the URL Location of the identity provider to which the service provider will send a single logout response.
-   Use the `IDP Single Logout Service Binding` field to specify the SAML protocol binding to be used when returning the response message.
-   Use the `IDP Certificate` field to specify the Public x509 certificate of the identity provider.

![*Provide information about your SAML preferences*](../images/ark_installing_console_aws_saml_props.png)

Fig. 6.21: Provide information about your SAML preferences

Use fields in the next section to provide your SAML preferences:

-   Use the `Encrypted Name ID` field to indicate that the name identifier of the `samlp:logoutRequest` sent by this service provider will be encrypted; specify `true` or `false`.
-   Use the `Auth Request Signed` field to indicate if the `samlp:AuthnRequest` messages sent by this service provider will be signed; specify `true` or `false`.
-   Use the `Logout Request` field to indicate if the `samlp:logoutRequest` messages sent by the service provider will be signed; specify `true` or `false`.
-   Use the `Logout Response Signed` field to indicate if the `samlp:logoutResponse` messages sent by the service provider will be signed; specify `true` or `false`.
-   Use the `Sign messages` field to sign the metadata. If you leave the field empty, the metadata will not be signed. If you wish to provide a signature, provide a comma separated `keyFileName`, `certFileName` pair.
-   Use the `Sign assertions` field to indicate a requirement for the `samlp:Response`, `samlp:LogoutRequest`, and `samlp:LogoutResponse` elements received by the service provider to be signed; specify `true` or `false`.
-   Use the `Sign Metadata` field to indicate that the metadata of this service provider must be signed; specify `true` or `false`.
-   Use the `Encrypt Assertions` field to indicate that the assertions received by this service provider must be encrypted; specify `true` or `false`.
-   Use the `Encrypt Name ID` field to indicate that the name identifier received by this service provider must be encrypted; specify `true` or `false`.
-   Use the `Authentication Context` field to specify that `Set Empty` and `no AuthContext` will be sent in the `AuthNRequest`. You can set multiple values in a comma-delimited list.
-   Use the `Auth Comparison Parameters` field to specify that the `authn` comparison parameter to be set; this field defaults to `exact`.
-   Use the `XML validation` field to indicate if the service provider will validate all received xmls; specify `true` or `false`.
-   Use the `Signature Algorithm` field to specify the algorithm that the toolkit will use for the signing process. Specify one of the following:
    -   `http://www.w3.org/2000/09/xmldsig#rsa-sha1`
    -   `http://www.w3.org/2000/09/xmldsig#dsa-sha1`
    -   `http://www.w3.org/2001/04/xmldsig-more#rsa-sha256`
    -   `http://www.w3.org/2001/04/xmldsig-more#rsa-sha384`
    -   `http://www.w3.org/2001/04/xmldsig-more#rsa-sha512`

![*Provide information about your organization*](../images/ark_installing_console_aws_org_props.png)

Fig. 6.22: Provide information about your organization

Use fields in the next section to provide information about your organization:

-   Use the `Organization Name` field to specify the name of the organization for which authentication is being provided.
-   Use the `Display Name` field to specify the display name of the organization.
-   Use the `Organization URL` field to specify the URL of the organization.
-   Use the `Organization Language` field to specify the primary language used by the organization.
-   Use the `Technical Contact Name` field to specify the name of a technical contact.
-   Use the `Technical Email Address` field to specify a contact email address for the technical contact.
-   Use the `Support Contact Name` field to specify the name of a support contact.
-   Use the `SAML Support Email Address` field to specify the email address of the SAML support contact.

![*Provide console backup information*](../images/ark_installing_console_aws_backup_props.png)

Fig. 6.23: Provide console backup information

Use fields in the next section to specify your console backup storage preferences:

-   Use the `Storage Bucket` field to specify the name of the bucket in which backups will be stored.
-   Use the `Console Backup Folder` field to specify the name of the backup folder within the storage bucket.

![*Specify console password preferences*](../images/ark_installing_console_aws_pwd_props.png)

Fig. 6.24: Specify console password preferences

Use fields in the next section to specify database password preferences for the database superuser (`postgres`) on the backing PostgreSQL database (`postgres`):

-   Use the `DB User New Password` field to set the password for the postgres user on the console's backing database (`postgres`).
-   Use the `DB User Confirm Password` field to set the password for the postgres user on the console's backing database (`postgres`).

![*Select a timezone for the server*](../images/ark_installing_console_aws_timezone_props.png)

Fig. 6.25: Select a timezone for the server

Use the last field to specify a timezone for the server:

-   Use the drop-down listbox in the `Timezone` field to select the timezone that will be displayed by the Ark console.

When you've completed the setup dialog, click the `Save` button to validate your changes. The Ark console will prompt you to confirm that you wish to restart the server; when prompted, click the `Restart` button to restart the server and start the Ark console.

<div id="create_aws_role_register_ark_user" class="registered_link"></div>

## Creating an Amazon Role and Registering an Ark Console User

After deploying the console, you must create an Amazon role with an associated security policy that will be applied to the Ark console user. You can use the same security policy for multiple users, or create additional Amazon roles with custom security policies for additional users. Each time you register a user, you will be prompted for a Role ARN. The Role ARN determines which security policy will be applied to that user.

To define an Amazon role, connect to the Amazon management console, and navigate through the `Identity and Access Management` dashboard to the `Roles` dashboard, and click the `Create role` button.

![*The Create role dialog*](../images/ark_installing_console_aws_create_iam_role.png)

Fig. 6.26: The Create role dialog

When the `Create role` dialog opens, select the `AWS service button` and highlight the `EC2` bar, and click `Next: Permissions` to continue.

![*The Attach permissions policies dialog*](../images/ark_installing_console_aws_iam_role_perm.png)

Fig. 6.27: The Attach permissions policies dialog

When the `Attach permissions policies` dialog opens, do not specify a policy; instead, click `Next: Review` to continue.

![*The Review dialog*](../images/ark_installing_console_aws_iam_role_review.png)

Fig. 6.28: The Review dialog

Use the `Review` dialog to provide a name and a description; then, click `Create role`. The role will be displayed in the role list on the Amazon `IAM Roles` page. Highlight the role name to review account details.

![*The Summary dialog*](../images/ark_installing_console_aws_iam_role_summary.png)

Fig. 6.29: The Summary dialog

The *Summary* dialog will display a Role ARN, but the ARN will not be enabled until the security policy and trust policy are updated.

After completing the `Create Role` wizard, you must modify the inline policy and trust relationship (defined by the security policy) to allow Ark to use the role. Click the `Add inline policy` link to add a security policy. Then, copy the [permission policy text](../15_ark_aws_iam_role_permission_policy/#ark_aws_iam_role_permission_policy) into the `JSON` tab.

![*Adding a security policy*](../images/ark_installing_console_aws_iam_role_sec_policy.png)

Fig. 6.30: Adding a security policy

Then, click `Review Policy` to return to continue to the `Review policy` page and provide a name for the policy. Then, click the `Create policy` button to return to the role summary page.

Select the `Trust relationships` tab, and click the `Edit trust relationship` button to update the trust relationship assigned to the role.

![*Editing the trust relationship*](../images/ark_installing_console_aws_iam_role_edit_trust_rel.png)

Fig. 6.31: Editing the trust relationship

Replace the displayed content with the [provided policy document](../16_ark_aws_iam_role_trust_relationship/#ark_aws_iam_role_trust_relationship).

<<<<<<< HEAD
<div class="note">

<div class="title">

**Note**

</div>

`EDB-ARK-SERVICE` is a placeholder within the trust policy. You must replace the placeholder with the `External ID` provided on the `Step 2` tab of the Ark console `New User Registration` dialog.

</div>
=======
> **Note:**
>
> `EDB-ARK-SERVICE` is a placeholder within the trust policy. You must replace the placeholder with the `External ID` provided on the `Step 2` tab of the Ark console `New User Registration` dialog.
>>>>>>> d3423f84

To retrieve the `External ID`, open another browser window and navigate to the `Log In` page of your Ark console.

![*Accessing the New User Registration dialog*](../images/ark_installing_console_aws_user_reg.png)

Fig. 6.32: Accessing the New User Registration dialog

Click the `Register` button to open the `New User Registration` dialog.

![*The New User Registration dialog*](../images/ark_installing_console_aws_reg_step_1.png)

Fig. 6.33: The New User Registration dialog

Enter user information in the `User Details` box located on the `Step 1` tab:

-   Enter your first and last names in the `First Name` and `Last Name` fields.
-   Enter a password that will be associated with the user account, and confirm the password in the `Password` and `Verify Password` fields.
-   Provide an email address in the `Email` field; please note that the email address is used as the Login identity for the user.
-   Use the drop-down listbox in the `Cloud Provider` field to select the host on which the cloud will reside.
-   Enter the name of the company with which you are associated in the `Company Name` field.

When you've completed `Step 1`, click `Next` to open the `Step 2` tab. The `Step 2` tab of the `New User Registration` dialog will display a random `External ID` number. Copy the `External ID` from the `Step 2` dialog into the trust policy, replacing `EDB-ARK-SERVICE`. Please note that you must enclose the External ID in double-quotes ("). Click the `Update Trust Policy` button to save your edits and exit the dialog.

![*The Summary tab of the Role detail panel*](../images/ark_installing_console_aws_role_detail.png)

Fig. 6.34: The Summary tab of the Role detail panel

Your Amazon IAM role ARN is displayed on the Amazon role detail panel.

![*Registering a user on an Amazon EC2 cloud*](../images/ark_installing_console_aws_reg_step_2.png)

Fig. 6.35: Registering a user on an Amazon EC2 cloud

Enter your Amazon IAM role ARN in the `Role Arn` field on the `Step 2` dialog, and click `Finish` to complete the registration. Select `Cancel` to exit without completing the registration.

After registering your user identity and connection information, you are ready to log in to the Ark console.

![*The Login/Register dialog*](../images/ark_installing_console_aws_ark_login.png)

Fig. 6.36: The Login/Register dialog

Provide the email address in the `Email` field, and the associated password in the `Password` field, and click `Log In` to connect to the Ark management console.

![*The Ark dashboard tab*](../images/ark_installing_console_aws_ark_dashboard.png)

Fig. 6.37: The Ark dashboard tab

In preparation for non-administrative user to connect, an Administrator should:

1.  Use the Ark console to define a server image for each server that will host a database cluster. For detailed information about using the Ark console to create server images, see [Creating a Server Image](../08_ark_admin_tab/#ark_using_admin_tab).
2.  Use the Ark console to create database engine definitions. For detailed information about defining a database engine, see [Creating a Database Engine](../08_ark_admin_tab/#ark_using_admin_tab)<|MERGE_RESOLUTION|>--- conflicted
+++ resolved
@@ -408,23 +408,7 @@
 
 Replace the displayed content with the [provided policy document](../16_ark_aws_iam_role_trust_relationship/#ark_aws_iam_role_trust_relationship).
 
-<<<<<<< HEAD
-<div class="note">
-
-<div class="title">
-
-**Note**
-
-</div>
-
-`EDB-ARK-SERVICE` is a placeholder within the trust policy. You must replace the placeholder with the `External ID` provided on the `Step 2` tab of the Ark console `New User Registration` dialog.
-
-</div>
-=======
-> **Note:**
->
-> `EDB-ARK-SERVICE` is a placeholder within the trust policy. You must replace the placeholder with the `External ID` provided on the `Step 2` tab of the Ark console `New User Registration` dialog.
->>>>>>> d3423f84
+**Note:** `EDB-ARK-SERVICE` is a placeholder within the trust policy. You must replace the placeholder with the `External ID` provided on the `Step 2` tab of the Ark console `New User Registration` dialog.
 
 To retrieve the `External ID`, open another browser window and navigate to the `Log In` page of your Ark console.
 
