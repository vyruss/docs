---
title: "Installing Replication Server on Linux x86 (amd64)"
navTitle: "Intel x86 (amd64)"
navigation:
 - eprs_rhel8_x86
 - eprs_other_linux8_x86
 - eprs_rhel7_x86
 - eprs_centos7_x86
 - eprs_sles15_x86
 - eprs_sles12_x86
---

For operating system-specific install instructions, see:

  - [RHEL 8/OL 8](eprs_rhel8_x86)

<<<<<<< HEAD
  - [Rocky Linux 8/AlmaLinux 8](02_eprs_other_linux8_x86)
  - [RHEL 7/OL 7](03_eprs_rhel7_x86)
  - [CentOS 7](04_eprs_centos7_x86)
  - [SLES 15](05_eprs_sles15_x86)
  - [SLES 12](06_eprs_sles12_x86)
  - [Ubuntu 22.04](06b_eprs_ubuntu22_x86)
  - [Debian 11](08b_eprs_debian11_x86)
=======
  - [Rocky Linux 8/AlmaLinux 8](eprs_other_linux8_x86)
  - [RHEL 7/OL 7](eprs_rhel7_x86)
  - [CentOS 7](eprs_centos7_x86)
  - [SLES 15](eprs_sles15_x86)
  - [SLES 12](eprs_sles12_x86)
>>>>>>> a93c9351
<|MERGE_RESOLUTION|>--- conflicted
+++ resolved
@@ -14,18 +14,10 @@
 
   - [RHEL 8/OL 8](eprs_rhel8_x86)
 
-<<<<<<< HEAD
-  - [Rocky Linux 8/AlmaLinux 8](02_eprs_other_linux8_x86)
-  - [RHEL 7/OL 7](03_eprs_rhel7_x86)
-  - [CentOS 7](04_eprs_centos7_x86)
-  - [SLES 15](05_eprs_sles15_x86)
-  - [SLES 12](06_eprs_sles12_x86)
-  - [Ubuntu 22.04](06b_eprs_ubuntu22_x86)
-  - [Debian 11](08b_eprs_debian11_x86)
-=======
   - [Rocky Linux 8/AlmaLinux 8](eprs_other_linux8_x86)
   - [RHEL 7/OL 7](eprs_rhel7_x86)
   - [CentOS 7](eprs_centos7_x86)
   - [SLES 15](eprs_sles15_x86)
   - [SLES 12](eprs_sles12_x86)
->>>>>>> a93c9351
+  - [Ubuntu 22.04](eprs_ubuntu22_x86)
+  - [Debian 11](eprs_debian11_x86)