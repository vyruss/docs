--- conflicted
+++ resolved
@@ -2,10 +2,7 @@
 title: "Using Secure Sockets Layer (SSL) Connections"
 ---
 
-<<<<<<< HEAD
 #using_ssl_connections
-=======
->>>>>>> 7d7265ef
 
 <div id="using_ssl_connections" class="registered_link"></div>
 
