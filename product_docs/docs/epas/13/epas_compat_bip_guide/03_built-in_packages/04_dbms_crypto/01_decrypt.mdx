--- conflicted
+++ resolved
@@ -40,28 +40,7 @@
 
 `typ`
 
-<<<<<<< HEAD
- `typ` specifies the block cipher type and any modifiers. This should match the type specified when the `src` was encrypted. Advanced Server supports the following block cipher algorithms, modifiers and cipher suites:
 
- | **Block Cipher Algorithms**        |                                                             |
- |------------------------------------|-------------------------------------------------------------|
- | `ENCRYPT_DES`                      | `CONSTANT INTEGER := 1;`                                    |
- | `ENCRYPT_3DES`                     | `CONSTANT INTEGER := 3;`                                    |
- | `ENCRYPT_AES`                      | `CONSTANT INTEGER := 4;`                                    |
- | `ENCRYPT_AES128`                   | `CONSTANT INTEGER := 6;`                                    |
- | `ENCRYPT_AES192`                   | `CONSTANT INTEGER := 192;`                                  |
- | `ENCRYPT_AES256`                   | `CONSTANT INTEGER := 256;`                                  |
- | **Block Cipher Modifiers**         |                                                             |
- | `CHAIN_CBC`                        | `CONSTANT INTEGER := 256;`                                  |
- | `CHAIN_ECB`                        | `CONSTANT INTEGER := 768;`                                  |
- | **Block Cipher Padding Modifiers** |                                                             |
- | `PAD_PKCS5`                        | `CONSTANT INTEGER := 4096;`                                 |
- | `PAD_NONE`                         | `CONSTANT INTEGER := 8192;`                                 |
- | **Block Cipher Suites**            |                                                             |
- | `DES_CBC_PKCS5`                    | `CONSTANT INTEGER := ENCRYPT_DES + CHAIN_CBC + PAD_PKCS5;`  |
- | `DES3_CBC_PKCS5`                   | `CONSTANT INTEGER := ENCRYPT_3DES + CHAIN_CBC + PAD_PKCS5;` |
- | `AES_CBC_PKCS5`                    | `CONSTANT INTEGER := ENCRYPT_AES + CHAIN_CBC + PAD_PKCS5;`  |
-=======
 > `typ` specifies the block cipher type and any modifiers. This should match the type specified when the `src` was encrypted. Advanced Server supports the following block cipher algorithms, modifiers and cipher suites:
 
 | **Block Cipher Algorithms**        |                                                             |
@@ -82,7 +61,6 @@
 | `DES_CBC_PKCS5`                    | `CONSTANT INTEGER := ENCRYPT_DES + CHAIN_CBC + PAD_PKCS5;`  |
 | `DES3_CBC_PKCS5`                   | `CONSTANT INTEGER := ENCRYPT_3DES + CHAIN_CBC + PAD_PKCS5;` |
 | `AES_CBC_PKCS5`                    | `CONSTANT INTEGER := ENCRYPT_AES + CHAIN_CBC + PAD_PKCS5;`  |
->>>>>>> 2a7f578b
 
 `key`
 
