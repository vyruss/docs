--- conflicted
+++ resolved
@@ -16,12 +16,7 @@
 | `Slony Replication 2.2`                 | Advanced Server 12                    | RHEL 7 - x86_64 RHEL 8 - x86_64 RHEL 7 - ppc64le Debian 9x Stretch Debian 10x Buster Ubuntu 18.04 Bionic Beaver Windows x86_64                              |
 | `Slony Replication 2.2`                 | Advanced Server 11                    | RHEL 7 - x86_64 RHEL 7 - ppc64le Debian 9x Stretch Ubuntu 18.04 Bionic Beaver                                                                               |
 | `Slony Replication 2.2`                 | Advanced Server 10                    | RHEL 7 - x86_64 RHEL 7 - ppc64le Windows x86_64 Linux graphical installer                                                                                   |
-<<<<<<< HEAD
-| `Slony Replication 2.2`                 | Advanced Server 9.6                   | RHEL 7 - x86_64 RHEL 7 - ppc64le Windows x86_64 Linux graphical installer                                                                                   |
-| `Slony Replication 2.2`                 | Advanced Server 9.5                   | RHEL 7 - x86_64 RHEL 7 - ppc64le Windows x86_64 Linux graphical installer                                                                                   |
-=======
 | `Slony Replication 2.2`                 | Advanced Server 9.6                   | RHEL 7 - x86_64 RHEL 7 - ppc64le Windows x86_64 Linux graphical installer                                                                                   |                                                                                  |
->>>>>>> 4e452852
 
 <div class="toctree" maxdepth="3">
 
