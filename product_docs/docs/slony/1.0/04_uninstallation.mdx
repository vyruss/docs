--- conflicted
+++ resolved
@@ -16,12 +16,6 @@
 
 where &lt;xx> is the Advanced Server version.
 
-<<<<<<< HEAD
-!!! Note
-    To uninstall Slony Replication for Advanced Server 9.5 version, you need to execute the `yum remove ppas95-replication` command.
-
-=======
->>>>>>> 4e452852
 On RHEL/CentOS 8:
 
 ```text
@@ -38,12 +32,6 @@
 
 where &lt;xx> is the Advanced Server version.
 
-<<<<<<< HEAD
-!!! Note
-    To uninstall Slony Replication for Advanced Server 9.5 version, you need to execute the `apt-get remove ppas95-replication` command.
-
-=======
->>>>>>> 4e452852
 ## Uninstalling Slony Replication on a Windows Host
 
 The Slony Replication graphical installer creates an uninstaller in the installation directory.
