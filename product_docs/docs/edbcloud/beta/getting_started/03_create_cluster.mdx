--- conflicted
+++ resolved
@@ -22,11 +22,7 @@
 !!! Note
     When you elect not to configure settings on optional tabs, the default values are used.
 
-<<<<<<< HEAD
 ## Cluster Info
-=======
-##  Cluster Info
->>>>>>> 5161af5b
 1. Enter the name for your cluster in the **Cluster Name** field.
 
 2. Enter a password for your cluster in the **Password** field. This will be the password for the user edb_admin.
@@ -53,13 +49,7 @@
 7. Select **Next: DB Configuration**
 
 ## DB Configuration
-<<<<<<< HEAD
 In the **Parameters** section, you could overwrite any of [GUC variables](https://www.enterprisedb.com/blog/what-guc-variable). You can navigate the list of parameters using filters and pagination or you can use **Search**.
-=======
-In the **Parameters** section, you could overwrite any of [GUC Variables](https://www.enterprisedb.com/blog/what-guc-variable).
-* You can navigate the list of parameters using filter and pagination.
-* You can search for parameters using **Search** control.
->>>>>>> 5161af5b
 
 The list of parameters is populated based on your **Database Type** selection. 
 * If you have chosen  *PostgreSQL*  you can find the reference documentation for available parameters [here](https://www.postgresql.org/docs/current/config-setting.html) and [here](https://www.postgresql.org/docs/current/runtime-config.html).
@@ -67,13 +57,8 @@
 
 After configuring GUC parameters, select **Next: Availability**
 
-<<<<<<< HEAD
 ## Availability
  Enable or disable high availability using the **High Availability** slide button. High availability is enabled by default.
-=======
-## Availibility
- Enable or disable high availablity using the **High Availability** slide button. High availability is enabled by default.
->>>>>>> 5161af5b
  When high availability is enabled, clusters are configured with one primary and two replicas with synchronous streaming replication.
  Clusters are configured across availability zones in regions with availability zones. When high availability is disabled, only one instance is provisioned.
  See [Supported Architectures](../overview/02_high_availibility) for more information.
