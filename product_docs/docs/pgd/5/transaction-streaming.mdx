--- conflicted
+++ resolved
@@ -94,11 +94,7 @@
 The default value is `default`.
 
 The value of the current setting is contained in the column `node_group_streaming_mode`
-<<<<<<< HEAD
 from the view [bdr.node_group](reference/catalogs-visible/#bdrnode_group). The value returned is
-=======
-from the view [bdr.node_group](catalogs/#bdrnode_group). The value returned is
->>>>>>> 21187977
 a single char type, and the possible values are `D` (`default`), `W` (`writer`),
 `F` (`file`), `A` (`auto`), and `O` (`off`).
 
