---
title: In-place Postgres major version upgrades
---

<<<<<<< HEAD
You can upgrade a BDR node to a newer major version of Postgres using the
command-line utility `bdr_pg_upgrade`.

`bdr_pg_upgrade` internally uses the standard [`pg_upgrade`](https://www.postgresql.org/docs/current/pgupgrade.html)
with BDR-specific logic to ensure a smooth upgrade.
=======
Upgrading a PGD Node to a newer major version of Postgres is possible using the
command-line utility `bdr_pg_upgrade`.

`bdr_pg_upgrade` internally uses the standard [`pg_upgrade`](https://www.postgresql.org/docs/current/pgupgrade.html)
with PGD specific logic to ensure a smooth upgrade.
>>>>>>> a8290e8b

## Terminology

This terminology is used when describing the upgrade process and components involved:

*Old cluster* &mdash; The existing Postgres cluster node to upgrade, the one from which to migrate data.

*New cluster* &mdash; The new Postgres cluster that data is migrated to. This cluster node must be one major version ahead of the old cluster.

## Precautions

Standard Postgres major version upgrade precautions apply, including the fact both clusters must meet
all the requirements for [`pg_upgrade`](https://www.postgresql.org/docs/current/pgupgrade.html#id-1.9.5.12.7.).

<<<<<<< HEAD
Additionally, don't use `bdr_pg_upgrade` if other tools are using
replication slots and replication origins. Only BDR slots and origins are
=======
Additionally, `bdr_pg_upgrade` should not be used if there are other tools using
replication slots and replication origins, only PGD slots and origins will be
>>>>>>> a8290e8b
restored after the upgrade.

You must meet several prerequisites for `bdr_pg_upgrade`:

<<<<<<< HEAD
-   Disconnect applications using the old cluster. You can, for example,
    redirect them to another node in the cluster.
-   Configure peer authentication for both clusters. `bdr_pg_upgrade`
    requires peer authentication.
-   BDR versions on both clusters must be exactly the same and must be version
    4.1.0 or later.
-   The new cluster must be in a shutdown state.
-   You must install BDR packages in the new cluster.
=======
-   Applications using the old cluster have been disconnected, it can for example,
    be redirected to another node in the cluster
-   Peer authentication is configured for both clusters, `bdr_pg_upgrade`
    requires peer authentication
-   PGD versions on both clusters must be exactly the same and must be version
    4.1.0 or above
-   The new cluster must be in a shutdown state
-   PGD packages must be installed in the new cluster
>>>>>>> a8290e8b
-   The new cluster must be already initialized and configured as needed to
    match the old cluster configuration.
-   Databases, tables, and other objects must not exist in the new cluster.

We also recommend having the old cluster up prior to running `bdr_pg_upgrade`.
The CLI starts the old cluster if it's shut down.

## Usage

To upgrade to a newer major version of Postgres, you must first install the new version.

### bdr_pg_upgrade command-line

`bdr_pg_upgrade` passes all parameters to `pg_upgrade`. Therefore, you can
specify any parameters supported by [`pg_upgrade`](https://www.postgresql.org/docs/current/pgupgrade.html#id-1.9.5.12.6).

#### Synopsis

```shell
bdr_pg_upgrade [OPTION] ...
```

#### Options

In addition to the options for `pg_upgrade`, you can pass the following parameters
to `bdr_pg_upgrade`:

<<<<<<< HEAD
-   `-b, --old-bindir` &mdash; Old cluster bin directory (required).
-   `-B, --new-bindir`&mdash; New cluster bin directory (required).
-   `-d, --old-datadir` &mdash; Old cluster data directory (required).
-   `-D, --new-datadir` &mdash; `REQUIRED` new cluster data directory (required).
-   `--database` &mdash; BDR database name (required).
-   `-p, --old-port` &mdash; Old cluster port number.
-   `-s, --socketdir` &mdash; Directory to use for postmaster sockets during upgrade.
-   `--check` &mdash; Specify to only perform checks and not modify clusters.
=======
-   `-b, --old-bindir` - old cluster bin directory (required)
-   `-B, --new-bindir`- new cluster bin directory (required)
-   `-d, --old-datadir` - old cluster data directory (required)
-   `-D, --new-datadir` - `REQUIRED` new cluster data directory (required)
-   `--database` - PGD database name (required)
-   `-p, --old-port` - old cluster port number
-   `-s, --socketdir` - directory to use for postmaster sockets during upgrade
-   `--check`- only perform checks, do not modify clusters
>>>>>>> a8290e8b


#### Environment variables

You can use these environment variables in place of command line parameters:

-   `PGBINOLD` &mdash; Old cluster bin directory.
-   `PGBINNEW` &mdash; New cluster bin directory.
-   `PGDATAOLD` &mdash; Old cluster data directory.
-   `PGDATANEW` &mdash; New cluster data directory.
-   `PGPORTOLD` &mdash; Old cluster port number.
-   `PGSOCKETDIR` &mdash; Directory to use for postmaster sockets during upgrade.


### Example

Given a scenario where:

-   Old cluster bin directory is `/usr/lib/postgresql/13/bin`.
-   New cluster bin directory is `/usr/lib/postgresql/14/bin`.
-   Old cluster data directory is `/var/lib/postgresql/13/main`.
-   New cluster data directory is `/var/lib/postgresql/14/main`.
-   Database name is `bdrdb`.


You can use the following command to upgrade the cluster:

```
bdr_pg_upgrade \
--old-bindir /usr/lib/postgresql/13/bin \
--new-bindir /usr/lib/postgresql/14/bin \
--old-datadir /var/lib/postgresql/13/main \
--new-datadir /var/lib/postgresql/14/main \
--database bdrdb
```

### Steps performed

Steps performed when running `bdr_pg_upgrade`.

!!! Note
    When `--check` is supplied as an argument to `bdr_pg_upgrade`, the CLI
    skips steps that modify the database.

<<<<<<< HEAD
#### BDR Postgres checks
=======
#### PGD Postgres checks
>>>>>>> a8290e8b

| Steps                                           | `--check` supplied |
| :-----------------------------------------------|:------------------:|
| Collecting pre-upgrade new cluster control data | `run`              |
| Checking new cluster state is shutdown          | `run`              |
| Checking PGD versions                           | `run`              |
| Starting old cluster (if shutdown)              | `skip`             |
| Connecting to old cluster                       | `skip`             |
| Checking if bdr schema exists                   | `skip`             |
| Turning DDL replication off                     | `skip`             |
| Terminating connections to database.            | `skip`             |
| Disabling connections to database               | `skip`             |
| Waiting for all slots to be flushed             | `skip`             |
| Disconnecting from old cluster                  | `skip`             |
| Stopping old cluster                            | `skip`             |
| Starting old cluster with PGD disabled          | `skip`             |
| Connecting to old cluster                       | `skip`             |
| Collecting replication origins                  | `skip`             |
| Collecting replication slots                    | `skip`             |
| Disconnecting from old cluster                  | `skip`             |
| Stopping old cluster                            | `skip`             |

#### `pg_upgrade` steps

Standard `pg_upgrade` steps are performed.

!!! Note
    If supplied, `--check` is passed to pg_upgrade.

<<<<<<< HEAD
#### BDR post-upgrade steps
=======
#### PGD post-upgrade steps
>>>>>>> a8290e8b

| Steps                                           | `--check` supplied |
| :-----------------------------------------------|:------------------:|
| Collecting old cluster control data             | `skip`             |
| Collecting new cluster control data             | `skip`             |
| Advancing LSN of new cluster                    | `skip`             |
| Starting new cluster with PGD disabled          | `skip`             |
| Connecting to new cluster                       | `skip`             |
| Creating replication origin, repeated for each origin  | `skip`       |
| Advancing replication origin, repeated for each origin | `skip`       |
| Creating replication slot, repeated for each slot      | `skip`       |
| Stopping new cluster                            | `skip`             |<|MERGE_RESOLUTION|>--- conflicted
+++ resolved
@@ -2,19 +2,11 @@
 title: In-place Postgres major version upgrades
 ---
 
-<<<<<<< HEAD
-You can upgrade a BDR node to a newer major version of Postgres using the
+You can upgrade a PGD Node to a newer major version of Postgres using the
 command-line utility `bdr_pg_upgrade`.
 
 `bdr_pg_upgrade` internally uses the standard [`pg_upgrade`](https://www.postgresql.org/docs/current/pgupgrade.html)
-with BDR-specific logic to ensure a smooth upgrade.
-=======
-Upgrading a PGD Node to a newer major version of Postgres is possible using the
-command-line utility `bdr_pg_upgrade`.
-
-`bdr_pg_upgrade` internally uses the standard [`pg_upgrade`](https://www.postgresql.org/docs/current/pgupgrade.html)
-with PGD specific logic to ensure a smooth upgrade.
->>>>>>> a8290e8b
+with PGD-specific logic to ensure a smooth upgrade.
 
 ## Terminology
 
@@ -29,36 +21,20 @@
 Standard Postgres major version upgrade precautions apply, including the fact both clusters must meet
 all the requirements for [`pg_upgrade`](https://www.postgresql.org/docs/current/pgupgrade.html#id-1.9.5.12.7.).
 
-<<<<<<< HEAD
 Additionally, don't use `bdr_pg_upgrade` if other tools are using
-replication slots and replication origins. Only BDR slots and origins are
-=======
-Additionally, `bdr_pg_upgrade` should not be used if there are other tools using
-replication slots and replication origins, only PGD slots and origins will be
->>>>>>> a8290e8b
+replication slots and replication origins, only PGD slots and origins are
 restored after the upgrade.
 
 You must meet several prerequisites for `bdr_pg_upgrade`:
 
-<<<<<<< HEAD
 -   Disconnect applications using the old cluster. You can, for example,
     redirect them to another node in the cluster.
 -   Configure peer authentication for both clusters. `bdr_pg_upgrade`
     requires peer authentication.
--   BDR versions on both clusters must be exactly the same and must be version
+-   PGD versions on both clusters must be exactly the same and must be version
     4.1.0 or later.
 -   The new cluster must be in a shutdown state.
--   You must install BDR packages in the new cluster.
-=======
--   Applications using the old cluster have been disconnected, it can for example,
-    be redirected to another node in the cluster
--   Peer authentication is configured for both clusters, `bdr_pg_upgrade`
-    requires peer authentication
--   PGD versions on both clusters must be exactly the same and must be version
-    4.1.0 or above
--   The new cluster must be in a shutdown state
--   PGD packages must be installed in the new cluster
->>>>>>> a8290e8b
+-   You must install PGD packages in the new cluster.
 -   The new cluster must be already initialized and configured as needed to
     match the old cluster configuration.
 -   Databases, tables, and other objects must not exist in the new cluster.
@@ -86,26 +62,14 @@
 In addition to the options for `pg_upgrade`, you can pass the following parameters
 to `bdr_pg_upgrade`:
 
-<<<<<<< HEAD
 -   `-b, --old-bindir` &mdash; Old cluster bin directory (required).
 -   `-B, --new-bindir`&mdash; New cluster bin directory (required).
 -   `-d, --old-datadir` &mdash; Old cluster data directory (required).
 -   `-D, --new-datadir` &mdash; `REQUIRED` new cluster data directory (required).
--   `--database` &mdash; BDR database name (required).
+-   `--database` &mdash; PGD database name (required).
 -   `-p, --old-port` &mdash; Old cluster port number.
 -   `-s, --socketdir` &mdash; Directory to use for postmaster sockets during upgrade.
 -   `--check` &mdash; Specify to only perform checks and not modify clusters.
-=======
--   `-b, --old-bindir` - old cluster bin directory (required)
--   `-B, --new-bindir`- new cluster bin directory (required)
--   `-d, --old-datadir` - old cluster data directory (required)
--   `-D, --new-datadir` - `REQUIRED` new cluster data directory (required)
--   `--database` - PGD database name (required)
--   `-p, --old-port` - old cluster port number
--   `-s, --socketdir` - directory to use for postmaster sockets during upgrade
--   `--check`- only perform checks, do not modify clusters
->>>>>>> a8290e8b
-
 
 #### Environment variables
 
@@ -149,11 +113,8 @@
     When `--check` is supplied as an argument to `bdr_pg_upgrade`, the CLI
     skips steps that modify the database.
 
-<<<<<<< HEAD
-#### BDR Postgres checks
-=======
 #### PGD Postgres checks
->>>>>>> a8290e8b
+
 
 | Steps                                           | `--check` supplied |
 | :-----------------------------------------------|:------------------:|
@@ -183,11 +144,8 @@
 !!! Note
     If supplied, `--check` is passed to pg_upgrade.
 
-<<<<<<< HEAD
-#### BDR post-upgrade steps
-=======
+
 #### PGD post-upgrade steps
->>>>>>> a8290e8b
 
 | Steps                                           | `--check` supplied |
 | :-----------------------------------------------|:------------------:|
