--- conflicted
+++ resolved
@@ -16,32 +16,19 @@
 
 ### Rolling application schema upgrades
 
-<<<<<<< HEAD
-By default, DDL is automatically sent to all nodes. You can control this behavior 
+By default, DDL will automatically be sent to all nodes. You can control this behavior
 manually, as described in
-[DDL replication](../ddl/). You can use this approach
+[DDL Replication](../ddl/). You can use this approach
 to create differences between database schemas across nodes.
 
-BDR is designed to allow replication to continue even with minor
+PGD is designed to allow replication to continue even with minor
 differences between nodes. These features are designed to allow
 application schema migration without downtime or to allow logical
 standby nodes for reporting or testing.
 
 !!! Warning
-    You must manage rolling application schema upgrades outside of BDR.
-=======
-By default, DDL will automatically be sent to all nodes. This can be
-controlled manually, as described in
-[DDL Replication](../ddl/), which
-could be used to create differences between database schemas across nodes.
-PGD is designed to allow replication to continue even while minor
-differences exist between nodes. These features are designed to allow
-application schema migration without downtime, or to allow logical
-standby nodes for reporting or testing.
+    You must manage rolling application schema upgrades outside of PGD.
 
-!!! Warning
-    Rolling Application Schema Upgrades have to be managed outside of PGD.
->>>>>>> a8290e8b
     Careful scripting is required to make this work correctly
     on production clusters. Extensive testing is advised.
 
