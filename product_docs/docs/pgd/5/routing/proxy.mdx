---
title: "EDB Postgres Distributed Proxy"
navTitle: "PGD Proxy"
indexCards: none
navigation:
- installing_proxy

directoryDefaults:
  description: "The PGD Proxy is a service that acts as proxy layer between the client application and Postgres for your EDB Postgres Distributed cluster"
---

EDB Postgres Distributed Proxy is a daemon that acts as an abstraction layer between the client application and Postgres. It interfaces with the PGD consensus mechanism to get the identity of the current write leader node and redirects traffic to that node.

The PGD cluster always has at least one global group and one data group. PGD elects the write leader for each data group that has the `enable_proxy_routing` and `enable_raft` options set to true. You can attach Proxy to a global group or data group. You can attach multiple proxies to each group.

PGD Proxy is a TCP layer 4 proxy.

## How it works

Upon starting, PGD Proxy connects to one of the endpoints given in the local config file. It fetches:

-  DB connection information for all nodes
-  Proxy options like listen address, listen port
-  Routing details like current write leader

Endpoints given in the config file are used only at startup. After that, actual endpoints are taken from the PGD catalog's `route_dsn` field in `bdr.node_routing_config_summary`.


PGD manages write leader election. PGD Proxy interacts with PGD to get write leader change events notifications on Postgres notify/listen channels and routes client traffic to the current write leader. PGD Proxy disconnects all existing client connections on write leader change or when write leader is unavailable. Write leader election is a Raft-backed activity and is subject to Raft leader availability. PGD Proxy closes the new client connections if write leader is unavailable.

PGD Proxy responds to write leader change events that can be categorized into two modes of operation: *failover* and *switchover*.

Automatic transfer of write leadership from the current write leader node to a new node in the event of Postgres or operating system crash is called failover. PGD elects a new write leader when the current write leader goes down or becomes unresponsive. Once the new write leader is elected by PGD, proxy closes existing client connections to the old write leader and redirects new client connections to the newly elected write leader.

User-controlled, manual transfer of write leadership from the current write leader to a new target leader is called switchover. Switchover is triggered through the [PGD CLI switchover](../cli/command_ref/pgd_switchover) command. The command is submitted to PGD, which attempts to elect the given target node as the new write leader. Similar to failover, PGD Proxy closes existing client connections and redirects new client connections to the newly elected write leader. This is useful during server maintenance, for example, if the current write leader node needs to be stopped for maintenance like a server update or OS patch update.

### Consensus grace period

<<<<<<< HEAD
PGD Proxy provides the consensus_grace_period proxy option that can be used to configure the routing behavior upon loss of a Raft leader. PGD Proxy continues to route to the current write leader (if it's available) for this duration. If the new Raft leader isn't elected during this period, the proxy stops routing. If set to `0s`, PGD Proxy stops routing immediately.

The main purpose of this option is to allow users to configure the write behavior when the Raft leader is lost. When the Raft leader isn't present in the cluster, it's not always guaranteed that the current write leader seen by the proxy is the correct one. In some cases, like network partition in the following example, it is possible that the two write leaders may be seen by two different proxies attached to the same group increasing the chances of write conflicts. If this isn't the desired behavior, then the previously mentioned `consensus_grace_period` can be set to 0s. This setting configures the proxy to stop routing and closes existing open connections immediately when it detects the Raft leader is lost.
=======
PGD Proxy provides the `consensus_grace_period` proxy option that can be used to configure the routing behavior upon loss of a Raft leader. Proxy will continue to route to the current write leader (if it is available) for this duration. If the new Raft leader is not elected during this period, the proxy will stop routing. If set to `0s` proxy will stop routing immediately.

The main purpose of this option is to allow users to configure the write behaviour when the Raft leader is lost. When the Raft leader is not present in the cluster it is not always guaranteed that the current write leader seen by the proxy is the correct one. In some cases, like network partition in the following example, it is possible that the two write leaders may be seen by two different proxies attached to the same group increasing the chances of write conflicts. If this is not the desired behavior then the previously mentioned `consensus_grace_period` can be set to 0s. This setting configures the proxy to stop routing and close existing open connections immediately when it detects the Raft leader is lost.
>>>>>>> 045bd776

#### Network partition example

Consider a 3-data node group with a proxy on each data node. In this case, if the current write leader gets network partitioned or isolated, then the data nodes present in the majority partition elects a new write leader. If `consensus_grace_period` is set to a non-zero value, say `10s`, then the proxy present on the previous write leader continues to route writes for this duration.

Note that in this case, if the grace period is kept too high, then writes continue to happen on the two write leaders. This condition increases the chances of write conflicts.

Having said that, most of the time, upon loss of the current Raft leader, the new Raft leader gets elected by BDR within a few seconds if more than half of the nodes (quorum) are still up. Hence, if the Raft leader is down but the write leader is still up, then proxy can be configured to allow routing by keeping `consensus_grace_period` to a non-zero, positive value. The proxy waits for the Raft leader to get elected during this period before stopping routing. This might be helpful in some cases where availability is more important.

### Multi-host connection strings

The PostgreSQL C client library (libpq) allows you to specify multiple host names in a single connection string for simple failover. This is also supported by client libraries (drivers) in some other programming languages. It works well for failing over across PGD Proxy instances that are down or inaccessible. 

However, if the PGD Proxy instance is accessible but does not have access to the write leader or the write leader for given instance does not exist (i.e. because there is no write leader for the given PGD group), the connection will simply fail and no other hosts in the multi-host connection string will be tried. This is consistent with behavior of PostgreSQL client library with other proxies like HAProxy or pgbouncer.

## Managing PGD Proxy

PGD CLI provides a few commands to manage proxies in a PGD cluster, such as `create-proxy`, `delete-proxy`, `set-proxy-options`, and `show-proxies`. See [PGD CLI](../cli/command_ref) for more information.

See [Connection management](../routing) for more information on the PGD side of configuration and management of PGD Proxy.

## Proxy log location

### syslog

- Debian based - `/var/log/syslog`
- Red Hat based - `/var/log/messages`

Use the `journalctl` command to filter and view logs for troubleshooting Proxy. The following are few sample commands for quick reference:

```sh
journalctl -u pgd-proxy -n100 -f
journalctl -u pgd-proxy --since today
journalctl -u pgd-proxy --since "10 min ago"
journalctl -u pgd-proxy --since "2022-10-20 16:21:50" --until "2022-10-20 16:21:55"
```<|MERGE_RESOLUTION|>--- conflicted
+++ resolved
@@ -36,15 +36,10 @@
 
 ### Consensus grace period
 
-<<<<<<< HEAD
 PGD Proxy provides the consensus_grace_period proxy option that can be used to configure the routing behavior upon loss of a Raft leader. PGD Proxy continues to route to the current write leader (if it's available) for this duration. If the new Raft leader isn't elected during this period, the proxy stops routing. If set to `0s`, PGD Proxy stops routing immediately.
 
 The main purpose of this option is to allow users to configure the write behavior when the Raft leader is lost. When the Raft leader isn't present in the cluster, it's not always guaranteed that the current write leader seen by the proxy is the correct one. In some cases, like network partition in the following example, it is possible that the two write leaders may be seen by two different proxies attached to the same group increasing the chances of write conflicts. If this isn't the desired behavior, then the previously mentioned `consensus_grace_period` can be set to 0s. This setting configures the proxy to stop routing and closes existing open connections immediately when it detects the Raft leader is lost.
-=======
-PGD Proxy provides the `consensus_grace_period` proxy option that can be used to configure the routing behavior upon loss of a Raft leader. Proxy will continue to route to the current write leader (if it is available) for this duration. If the new Raft leader is not elected during this period, the proxy will stop routing. If set to `0s` proxy will stop routing immediately.
 
-The main purpose of this option is to allow users to configure the write behaviour when the Raft leader is lost. When the Raft leader is not present in the cluster it is not always guaranteed that the current write leader seen by the proxy is the correct one. In some cases, like network partition in the following example, it is possible that the two write leaders may be seen by two different proxies attached to the same group increasing the chances of write conflicts. If this is not the desired behavior then the previously mentioned `consensus_grace_period` can be set to 0s. This setting configures the proxy to stop routing and close existing open connections immediately when it detects the Raft leader is lost.
->>>>>>> 045bd776
 
 #### Network partition example
 
