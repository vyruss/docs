---
title: "Creating a cluster"

redirects:
  #adding hierarchy to the structure (Creating a Cluster topic nows has a child topic) so created a folder and moved the contents from 03_create_cluster to index.mdx
  - ../03_create_cluster/
---

!!!Note
Prior to creating your cluster, make sure you have enough resources. Without enough resources, your request to create a cluster fails. 
- If your cloud provider is Azure, see [Preparing your Azure account](/biganimal/release/getting_started/preparing_cloud_account/01_preparing_azure).
- If your cloud provider is AWS, see [Preparing your AWS account](/biganimal/release/getting_started/preparing_cloud_account/02_preparing_aws).
!!!

## Create a cluster

1.  Sign in to the [BigAnimal](https://portal.biganimal.com) portal.

1.  Select **Create New Cluster** in the top right of the **Overview** page or **Clusters** page.
1.  On the **Create Cluster** page, specify the cluster settings on the following tabs:
    -   [**Cluster Info**](#cluster-info-tab)
<<<<<<< HEAD
=======

>>>>>>> 5ab46405
    -   [**Cluster Settings**](#cluster-settings-tab)
    -   [**DB Configuration** ](#db-configuration-tab) (optional)
1.  Select **Create Cluster**. It might take a few minutes to deploy.

!!! Note
    When you don't configure settings on optional tabs, the default values are used.

### Cluster Info tab 

1. Select which type of cluster to deploy. 

     - [Single node](bigamimal/release/03_security/#single-node) creates a cluster with one primary and no standby replicas. Suited for test environments where high availability might not be required. You can create single node clusters running EDB Postgres Advanced Server or PostgreSQL. 

    -  [High availability](bigamimal/release/03_security/#high-availability) creates a cluster with one primary and two standby replicas in different availability zones. You can create high availability clusters running EDB Postgres Advanced Server or PostgreSQL. 

    -  [Extreme high availability (beta)](bigamimal/release/03_security/#extreme-high-availability-beta) creates a cluster configured with a leader node, three shadow nodes, and one witness node. This cluster uses EDB Postgres Distributed to deliver higher performance and faster recovery. You can create extreme high availability clusters with either PostgreSQL or Oracle compatibility. 
    
    See [Supported cluster types](/biganimal/release/overview/03_security) for more information about the different cluster types.

    !!! Note
       You can't switch from a single node or high availability cluster to an extreme high availability cluster or vice versa. 

<<<<<<< HEAD
1. Select the number of standby replicas for your cluster. 

=======
>>>>>>> 5ab46405
1. Select the cloud provider for your cluster. If you're using your own account and haven't connected it to BigAnimal yet, see [Set up your cloud service provider](/biganimal/latest/getting_started/02_connecting_to_your_cloud/01_connecting_your_own_cloud/#setting-up-your-cloud-service-provider).

### Cluster Settings tab

1.  Enter the name for your cluster in the **Cluster Name** field.

1.  Enter a password for your cluster in the **Password** field. This is the password for the user edb_admin.
1.  In the **Database Type** section:

    1.  Select the type of Postgres you want to use in the **Postgres Type** field:

        -   **Oracle Compatible** is powered by [EDB Postgres Advanced Server](/epas/latest/). View [a quick demonstration of Oracle compatibility on BigAnimal](../../using_cluster/06_demonstration_oracle_compatibility). EDB Postgres Advanced Server is compatible with all three cluster types.
<<<<<<< HEAD

        -   **[PostgreSQL](/supported-open-source/postgresql/)** is an open-source object-relational database management system. PostgreSQL is compatible with single node and high availability cluster types.

        -   **PostgreSQL Compatible** uses advanced logical replication of data and schema. It is only available if you select extreme high availability as your cluster type.
    
    1.  In the **Postgres Version** list, select the version of Postgres that you want to use. See [Database version policy](../../overview/05_database_version_policy) for more information.

1.  In the **Region** section, select the region where you want to deploy your cluster. For the best performance, EDB strongly recommends that this region be the same as your other resources that communicate with your cluster. For a list of available regions, see [Supported regions](../../overview/03a_region_support). If you are interested in deploying a cluster to a region that isn't currently available, contact [Support](docs/biganimal/latest/overview/support/).
1.  In the **Instance Type** section, 

=======

        -   **[PostgreSQL](/supported-open-source/postgresql/)** is an open-source object-relational database management system. PostgreSQL is compatible with single node and high availability cluster types.

        -   **PostgreSQL Compatible** uses advanced logical replication of data and schema. It is only available if you select extreme high availability as your cluster type.
    
    1.  In the **Postgres Version** list, select the version of Postgres that you want to use. See [Database version policy](../../overview/05_database_version_policy) for more information.

1.  In the **Region** section, select the region where you want to deploy your cluster. For the best performance, EDB strongly recommends that this region be the same as your other resources that communicate with your cluster. For a list of available regions, see [Supported regions](../../overview/03a_region_support). If you are interested in deploying a cluster to a region that isn't currently available, contact [Support](docs/biganimal/latest/overview/support/).
1.  In the **Instance Type** section, 
>>>>>>> 5ab46405
    1. Select the category that works best for your applications and workload: 
       - Memory optimized for large data sets
       
       - Compute optimized for compute bound applications
       - General purpose if you don't require memory or compute optimization. 
    1. Select the instance series and size. See [Sizes for virtual machines in Azure](https://docs.microsoft.com/en-us/azure/virtual-machines/sizes) or [Amazon EC2 Instance Types](https://aws.amazon.com/ec2/instance-types/) for information to help you choose the appropriate instance type. 
  
1.  In the **Storage** section, select your volume type from the **Volume Type** list. 
    - For Azure, BigAnimal currently supports Azure Premium SSD storage types. In **Volume Properties**, select the type and amount of storage needed for your cluster. See [the Azure documentation](https://docs.microsoft.com/en-us/azure/virtual-machines/disks-types#premium-ssds) for more information. 

    - For AWS, BigAnimal currently supports General Purpose SSD (GP3) storage. In **Volume Properties**, select the disk size for your cluster. 

1.  In the **Networking Connectivity** section, you specify whether to use private or public networking. Networking is set to **Public** by default. Public means that any client can connect to your cluster’s public IP address over the internet. Optionally, you can limit traffic to your public cluster by specifying an IP allowlist, which allows access only to certain blocks of IP addresses. To limit access, add one or more classless inter-domain routing (CIDR) blocks in the **IP Allowlists** section. CIDR is a method for allocating IP addresses and IP routing to a whole network or subnet. If you have any CIDR block entries, access is limited to those IP addresses. If none are specified, all network traffic is allowed. 

    Private networking allows only IP addresses within your private network to connect to your cluster. See [Cluster networking architecture](01_cluster_networking) for more information.
1.  To optionally make updates to your database configuration parameters, select **Next: DB Configuration**.

### DB Configuration tab

In the **Parameters** section, you can update the value of the database configuration parameters, as needed. 

To update the parameter values, see [Modifying Your Database Configuration Parameters](../../using_cluster/03_modifying_your_cluster/05_db_configuration_parameters).

## What’s next

After you create your cluster, use these resources to learn about cluster use and management:

-   [Using your cluster](../../using_cluster/)
-   [Managing Postgres access](../../using_cluster/01_postgres_access/)<|MERGE_RESOLUTION|>--- conflicted
+++ resolved
@@ -19,10 +19,7 @@
 1.  Select **Create New Cluster** in the top right of the **Overview** page or **Clusters** page.
 1.  On the **Create Cluster** page, specify the cluster settings on the following tabs:
     -   [**Cluster Info**](#cluster-info-tab)
-<<<<<<< HEAD
-=======
 
->>>>>>> 5ab46405
     -   [**Cluster Settings**](#cluster-settings-tab)
     -   [**DB Configuration** ](#db-configuration-tab) (optional)
 1.  Select **Create Cluster**. It might take a few minutes to deploy.
@@ -45,11 +42,10 @@
     !!! Note
        You can't switch from a single node or high availability cluster to an extreme high availability cluster or vice versa. 
 
-<<<<<<< HEAD
+
 1. Select the number of standby replicas for your cluster. 
 
-=======
->>>>>>> 5ab46405
+
 1. Select the cloud provider for your cluster. If you're using your own account and haven't connected it to BigAnimal yet, see [Set up your cloud service provider](/biganimal/latest/getting_started/02_connecting_to_your_cloud/01_connecting_your_own_cloud/#setting-up-your-cloud-service-provider).
 
 ### Cluster Settings tab
@@ -62,7 +58,6 @@
     1.  Select the type of Postgres you want to use in the **Postgres Type** field:
 
         -   **Oracle Compatible** is powered by [EDB Postgres Advanced Server](/epas/latest/). View [a quick demonstration of Oracle compatibility on BigAnimal](../../using_cluster/06_demonstration_oracle_compatibility). EDB Postgres Advanced Server is compatible with all three cluster types.
-<<<<<<< HEAD
 
         -   **[PostgreSQL](/supported-open-source/postgresql/)** is an open-source object-relational database management system. PostgreSQL is compatible with single node and high availability cluster types.
 
@@ -73,17 +68,6 @@
 1.  In the **Region** section, select the region where you want to deploy your cluster. For the best performance, EDB strongly recommends that this region be the same as your other resources that communicate with your cluster. For a list of available regions, see [Supported regions](../../overview/03a_region_support). If you are interested in deploying a cluster to a region that isn't currently available, contact [Support](docs/biganimal/latest/overview/support/).
 1.  In the **Instance Type** section, 
 
-=======
-
-        -   **[PostgreSQL](/supported-open-source/postgresql/)** is an open-source object-relational database management system. PostgreSQL is compatible with single node and high availability cluster types.
-
-        -   **PostgreSQL Compatible** uses advanced logical replication of data and schema. It is only available if you select extreme high availability as your cluster type.
-    
-    1.  In the **Postgres Version** list, select the version of Postgres that you want to use. See [Database version policy](../../overview/05_database_version_policy) for more information.
-
-1.  In the **Region** section, select the region where you want to deploy your cluster. For the best performance, EDB strongly recommends that this region be the same as your other resources that communicate with your cluster. For a list of available regions, see [Supported regions](../../overview/03a_region_support). If you are interested in deploying a cluster to a region that isn't currently available, contact [Support](docs/biganimal/latest/overview/support/).
-1.  In the **Instance Type** section, 
->>>>>>> 5ab46405
     1. Select the category that works best for your applications and workload: 
        - Memory optimized for large data sets
        
