--- conflicted
+++ resolved
@@ -49,18 +49,12 @@
 5. In the **Storage** section, select **Volume Type**. In **Volume Properties**, select the type and amount of storage needed for your cluster.
    !!! Note
        BigAnimal currently supports Azure Premium SSD storage types. See [the Azure documentation](https://docs.microsoft.com/en-us/azure/virtual-machines/disks-types#premium-ssds) for more information.
-<<<<<<< HEAD
 6. In the **Networking** section, you specify whether to use private or public networking. Networking is set to Public by default. Public means that any client can connect to your cluster’s public IP address over the internet. Optionally, you can limit traffic to your public cluster by specifying an IP allowlist, which only allows access to certain blocks of IP addresses. To limit access, add one or more Classless Inter-Domain Routing (CIDR) blocks in the **IP Allowlists** section. CIDR is a method for allocating IP addresses and IP routing to a whole network or subnet. If you have any CIDR block entries, access is limited to those IP addresses. If none are specified, all network traffic is allowed.
 
    Private networking allows only IP addresses within your private network to connect to your cluster. See [Cluster networking architecture](01_cluster_networking) for more information.
 
 
 7. To optionally make updates to your database configuration parameters, select **Next: DB Configuration**.
-=======
-6. In the **Networking** section, specify whether to use private or public networking. Networking is set to Public by default. Public means that any client can connect to your cluster’s public IP address over the internet. 
-Private networking allows only IP addresses in your private network to connect to your cluster. See [Cluster networking architecture](01_cluster_networking) for more information.
-7. To make any updates to your database configuration parameters, select **Next: DB Configuration**.
->>>>>>> f3d8c02e
 
 ### DB Configuration tab
 In the **Parameters** section, you can update the value of the database configuration parameters, as needed. 
