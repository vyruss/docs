--- conflicted
+++ resolved
@@ -24,11 +24,7 @@
 
 ## Backups and restores
 
-<<<<<<< HEAD
--   EDB is responsible for taking backups and archiving transaction logs and storing them in cross-regionally-durable cloud resource instances. 
-=======
 -   EDB is responsible for taking backups and archiving transaction logs and storing them in your cloud resource instances.
->>>>>>> cd35cffd
 -   You are responsible for periodically restoring and verifying the restores to ensure that archives can meet your recovery time and recovery point objectives. 
 
 ## Encryption
