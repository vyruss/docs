--- conflicted
+++ resolved
@@ -7,11 +7,8 @@
 - [Viewing metrics and logs from Azure](monitoring_from_azure)
 - [Viewing metrics and logs from AWS](monitoring_from_aws)
 
-<<<<<<< HEAD
-=======
 For details on the types and format of metrics available from BigAnimal see:
 
 - [Metrics details](metrics)
 
->>>>>>> 91704b85
 For existing Postgres Enterprise Manager (PEM) users who want to monitor BigAnimal clusters alongside self-managed Postgres clusters, you can use the remote monitoring capability of PEM. For more information on using PEM to monitor your clusters, see [Remote monitoring](/pem/latest/pem_admin/02a_pem_remote_monitoring).