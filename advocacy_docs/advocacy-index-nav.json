{
  "advocacyLinks": [
    {
      "sectionName": "Getting Started",
      "links": [
        {
<<<<<<< HEAD
          "title": "Installing PostgreSQL",
          "url": "/getting-started/installing_postgres"
        },
        {
          "title": "Connecting to PostgreSQL",
          "url": "/getting-started/connecting_to_postgres"
=======
          "title": "Installing Postgres",
          "url": "/getting-started/installing_postgres",
          "iconName": "install"
        },
        {
          "title": "Connecting to Postgres",
          "url": "/getting-started/connecting_to_postgres",
          "iconName": "connect"
>>>>>>> 87b8b1f8
        }
      ]
    }
  ]
}<|MERGE_RESOLUTION|>--- conflicted
+++ resolved
@@ -4,23 +4,14 @@
       "sectionName": "Getting Started",
       "links": [
         {
-<<<<<<< HEAD
           "title": "Installing PostgreSQL",
-          "url": "/getting-started/installing_postgres"
-        },
-        {
-          "title": "Connecting to PostgreSQL",
-          "url": "/getting-started/connecting_to_postgres"
-=======
-          "title": "Installing Postgres",
           "url": "/getting-started/installing_postgres",
           "iconName": "install"
         },
         {
-          "title": "Connecting to Postgres",
+          "title": "Connecting to PostgreSQL",
           "url": "/getting-started/connecting_to_postgres",
           "iconName": "connect"
->>>>>>> 87b8b1f8
         }
       ]
     }
