--- conflicted
+++ resolved
@@ -7,9 +7,5 @@
 | ----------- | ----------- |
 | **Certification Test Date**      | August 22, 2023      |
 | **EDB Postgres Advanced Server**      | 12, 13, 14, 15       |
-<<<<<<< HEAD
-| **EDB Postgres Extended Server**      | 11, 12, 13       |
-=======
 | **EDB Postgres Extended Server**      | 12, 13       |
->>>>>>> c8eb2914
 | **Commvault Backup & Recovery**  |  11.32     |