import React from 'react';
import { Link as GatsbyLink } from 'gatsby';
import isAbsoluteUrl from 'is-absolute-url';
import usePathPrefix from '../hooks/use-path-prefix';

const forceTrailingSlash = (url) => {
  const splitUrl = url.split('/');
  // if does not end with extension
  if (splitUrl[splitUrl.length - 1].match(/^.+\.\w+$/) || url.startsWith('#')) {
    return url;
  }
  return url.replace(/\/?(\?|#|$)/, '/$1');
};

// strip path prefix to prevent duplication by <GatsbyLink>
const stripPathPrefix = (path, pathPrefix) => {
  if (path.startsWith(pathPrefix)) {
    return path.replace(pathPrefix, '');
  }
  return path;
};

<<<<<<< HEAD
=======
const stripMarkdownExtension = (path) => {
  return path.replace(/\.mdx?$/, '');
};

>>>>>>> ad1c2dd4
const isAbsoluteOrProtocolRelativeUrl = (url) => {
  return isAbsoluteUrl(url) || url.trim().startsWith('//');
};

const hasNonMarkdownExtension = (url) => {
  return url.match(/\.\w+$/) && !url.match(/\.mdx?$/);
};

const rewriteUrl = (url, pageUrl, pageIsIndex, pathPrefix) => {
  if (!pageUrl) return forceTrailingSlash(url);

  // consistent behavior while authoring: base path for relative links
  // should always be the directory containing the file holding the link
  // Trigger this behavior by judicious use of an ending slash
  // See: RFC 3986 section 5.2.3
  let modifiedPageUrl = pageUrl.replace(/\/$/, '');
  if (pageIsIndex) {
    modifiedPageUrl = modifiedPageUrl + '/';
  }

  // let URL do the heavy lifting here, to ensure proper semantics
  // bogus "loc:" protocol used for convenience and stripped
  // we could go to the trouble of passing in the ACTUAL base
  // URL here, but it doesn't matter
  const base = new URL(modifiedPageUrl, 'loc:/');
  const result = new URL(url, base);

  let resultHref = result.href.replace(/^loc:/, '');
  resultHref = stripPathPrefix(resultHref, pathPrefix);
  resultHref = stripMarkdownExtension(resultHref);
  return forceTrailingSlash(resultHref);
};

const Link = ({ to, pageUrl, pageIsIndex, ...rest }) => {
  const pathPrefix = usePathPrefix();

<<<<<<< HEAD
  if (!to || isAbsoluteOrProtocolRelativeUrl(to)) {
=======
  if (isAbsoluteOrProtocolRelativeUrl(to) || hasNonMarkdownExtension(to)) {
>>>>>>> ad1c2dd4
    return (
      <a href={to || '#'} {...rest}>
        {rest.children}
      </a>
    );
  } else {
    const outputUrl = rewriteUrl(to, pageUrl, pageIsIndex, pathPrefix);
    return <GatsbyLink data-gatsby-link to={outputUrl} {...rest} />;
  }
};

export default Link;<|MERGE_RESOLUTION|>--- conflicted
+++ resolved
@@ -20,13 +20,10 @@
   return path;
 };
 
-<<<<<<< HEAD
-=======
 const stripMarkdownExtension = (path) => {
   return path.replace(/\.mdx?$/, '');
 };
 
->>>>>>> ad1c2dd4
 const isAbsoluteOrProtocolRelativeUrl = (url) => {
   return isAbsoluteUrl(url) || url.trim().startsWith('//');
 };
@@ -63,11 +60,11 @@
 const Link = ({ to, pageUrl, pageIsIndex, ...rest }) => {
   const pathPrefix = usePathPrefix();
 
-<<<<<<< HEAD
-  if (!to || isAbsoluteOrProtocolRelativeUrl(to)) {
-=======
-  if (isAbsoluteOrProtocolRelativeUrl(to) || hasNonMarkdownExtension(to)) {
->>>>>>> ad1c2dd4
+  if (
+    !to ||
+    isAbsoluteOrProtocolRelativeUrl(to) ||
+    hasNonMarkdownExtension(to)
+  ) {
     return (
       <a href={to || '#'} {...rest}>
         {rest.children}
