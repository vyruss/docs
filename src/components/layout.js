--- conflicted
+++ resolved
@@ -51,13 +51,9 @@
           h3: props => <h3 {...props} className='mt-4-5' />, // eslint-disable-line jsx-a11y/heading-has-content
           img: props => <img {...props} className='mw-100' />, // eslint-disable-line jsx-a11y/alt-text
           Icon,
-<<<<<<< HEAD
           KatacodaPageLink,
           KatacodaPanel,
-=======
-          Katacoda,
           Attention,
->>>>>>> 68531ef7
         }}
       >
         {children}
