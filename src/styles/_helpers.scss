/* Line-height */
.lh-1 { line-height: 1; }
.lh-12 { line-height: 1.2; }

/* gray backgrounds */
.bg-gray-1 { background-color: $gray-100; }
.bg-gray-2 { background-color: $gray-200; }
.bg-gray-3 { background-color: $gray-300; }
.bg-gray-4 { background-color: $gray-400; }
.bg-gray-5 { background-color: $gray-500; }
.bg-gray-6 { background-color: $gray-600; }
.bg-gray-7 { background-color: $gray-700; }
.bg-gray-8 { background-color: $gray-800; }
.bg-gray-9 { background-color: $gray-900; }
.bg-black { background-color: $black; }

/* nudge classes */
@for $nudge from 1 through 20 {
  .ny-n#{$nudge}{
    margin-top: -#{$nudge}px;
    margin-bottom: #{$nudge}px;
  }

  .ny-#{$nudge}{
    margin-top: #{$nudge}px;
    margin-bottom: -#{$nudge}px;
  }

  .nx-n#{$nudge}{
    margin-left: -#{$nudge}px;
    margin-right: #{$nudge}px;
  }

  .nx-#{$nudge}{
    margin-left: #{nudge}px;
    margin-right: -#{$nudge}px;
  }
}

/* opacity */
.opacity-0 { opacity: 0; }
.opacity-1 { opacity: .1; }
.opacity-2 { opacity: .2; }
.opacity-3 { opacity: .3; }
.opacity-4 { opacity: .4; }
.opacity-5 { opacity: .5; }
.opacity-6 { opacity: .6; }
.opacity-7 { opacity: .7; }
.opacity-8 { opacity: .8; }
.opacity-9 { opacity: .9; }

/* max and min 50% */
.max-w-50 { max-width: 50%; }
.max-h-50 { max-height: 50%; }
.min-w-50 { min-width: 50%; }
.min-h-50 { min-height: 50%; }

/* misc helpers */
.d-contents { display: contents; }
.balance-text { text-wrap: balance; }
.CodeMirror { height: 100% !important; }
svg { pointer-events: none; }
.arrow-list { list-style-type: "→"; }
html { scroll-behavior: smooth; }

/* fill colors */
$fill-colors: ();
$fill-colors: map-merge(
  map-merge($theme-colors, map-remove($colors, "gray", "gray-dark")),
  (
    "gray-100": $gray-100,
    "gray-200": $gray-200,
    "gray-300": $gray-300,
    "gray-400": $gray-400,
    "gray-500": $gray-500,
    "gray-600": $gray-600,
    "gray-700": $gray-700,
    "gray-800": $gray-800,
    "gray-900": $gray-900,
    "white": $white,
    "black": $black,
  )
);

@each $color, $value in $fill-colors {
  .fill-#{$color} { fill: $value; }
}
.fill-inherit { fill: currentColor; }

/*
  width and height pixel responsiveness
  written as hpx-<breakpoint size>-<# of px>
  or wpx-<breakpoint size>-<# of px>
  (e.x wpx-sm-200)
*/

$px-sizes: ();
$i: 0;
@while $i <= 500 {
  $px-sizes: map-merge(
    (#{$i} : #{$i}px),
    $px-sizes
  );
  @if $i >= 50 {
    $i: $i + 10;
  } @else {
    $i: $i + 1;
  }
}

@each $breakpoint in map-keys($grid-breakpoints) {
  @include media-breakpoint-up($breakpoint) {
    $infix: breakpoint-infix($breakpoint, $grid-breakpoints);

    @each $prop, $abbrev in (width: wpx, height: hpx) {
      @each $size, $length in $px-sizes {
        .#{$abbrev}#{$infix}-#{$size} { #{$prop}: $length !important; }
      }
    }
  }
}

/* Add more width and height helpers to bolster Bootstrap's existing relative sizing classes */
/* https://getbootstrap.com/docs/4.5/utilities/sizing/#relative-to-the-parent */
.w-10 { width: 10% !important; }
.w-20 { width: 20% !important; }
.w-30 { width: 30% !important; }
.w-40 { width: 40% !important; }
/* w-50 already exists in Bootstrap */
.w-60 { width: 60% !important; }
.w-70 { width: 70% !important; }
.w-80 { width: 80% !important; }
.w-90 { width: 90% !important; }

.h-10 { height: 10% !important; }
.h-20 { height: 20% !important; }
.h-30 { height: 30% !important; }
.h-40 { height: 40% !important; }
/* h-50 already exists in Bootstrap */
.h-60 { height: 60% !important; }
.h-70 { height: 70% !important; }
.h-80 { height: 80% !important; }
.h-90 { height: 90% !important; }

/*
  Setup for text alignment so that on smaller screens it centers but on larger it does
  not. Specifically done for the subcribe section. May be useful later
*/
@each $breakpoint in map-keys($grid-breakpoints) {
  @include media-breakpoint-down($breakpoint){
    $infix: breakpoint-infix($breakpoint, $grid-breakpoints);
    .text-center#{$infix} { text-align: center !important; }
  }
}

/* bg colors */
/* Standard colors: $blue, $indigo, $purple, $pink, $red, $orange, $yellow, $green, $teal, $cyan */
$standard-colors: ();
$standard-colors: map-remove($colors, "white", "gray", "gray-dark" );
@each $color, $value in $standard-colors {
  .bg-#{$color} { background-color: $value !important; }
}
.bg-primary{ background-color: $primary !important; }
.bg-secondary{ background-color: $secondary !important; }
.bg-danger{ background-color: $danger !important; }
.bg-warning{ background-color: $warning !important; }
.bg-info{ background-color: $info !important; }
.bg-black{ background-color: $black !important; }
.bg-white{ background-color: $white !important; }
.bg-light{ background-color: $light !important; }
.bg-dark{ background-color: $dark !important; }
.bg-gray-100{ background-color: $gray-100 !important; }
.bg-gray-200{ background-color: $gray-200 !important; }
.bg-gray-300{ background-color: $gray-300 !important; }
.bg-gray-400{ background-color: $gray-400 !important; }
.bg-gray-500{ background-color: $gray-500 !important; }
.bg-gray-600{ background-color: $gray-600 !important; }
.bg-gray-700{ background-color: $gray-700 !important; }
.bg-gray-800{ background-color: $gray-800 !important; }
.bg-gray-900{ background-color: $gray-900 !important; }

/* 10% opacity colors */
@each $color, $value in $standard-colors {
  .bg-#{$color}-10 { background-color: rgba($value, 0.1) !important; }
}
.bg-primary-10{ background-color: rgba($primary, 0.1) !important; }
.bg-secondary-10{ background-color: rgba($secondary, 0.1) !important; }
.bg-danger-10{ background-color: rgba($danger, 0.1) !important; }
.bg-warning-10{ background-color: rgba($warning, 0.1) !important; }
.bg-info-10{ background-color: rgba($info, 0.1) !important; }
.bg-black-10{ background-color: rgba($black, 0.1) !important; }
.bg-white-10{ background-color: rgba($white, 0.1) !important; }
.bg-light-10{ background-color: rgba($light, 0.1) !important; }
.bg-dark-10{ background-color: rgba($dark, 0.1) !important; }
.bg-gray-100-10{ background-color: rgba($gray-100, 0.1) !important; }
.bg-gray-200-10{ background-color: rgba($gray-200, 0.1) !important; }
.bg-gray-300-10{ background-color: rgba($gray-300, 0.1) !important; }
.bg-gray-400-10{ background-color: rgba($gray-400, 0.1) !important; }
.bg-gray-500-10{ background-color: rgba($gray-500, 0.1) !important; }
.bg-gray-600-10{ background-color: rgba($gray-600, 0.1) !important; }
.bg-gray-700-10{ background-color: rgba($gray-700, 0.1) !important; }
.bg-gray-800-10{ background-color: rgba($gray-800, 0.1) !important; }
.bg-gray-900-10{ background-color: rgba($gray-900, 0.1) !important; }

/* text colors */
@each $color, $value in $standard-colors {
  .text-#{$color} { color: $value !important; }
}
.text-primary{ color: $primary !important; }
.text-secondary{ color: $secondary !important; }
.text-danger{ color: $danger !important; }
.text-warning{ color: $warning !important; }
.text-info{ color: $info !important; }
.text-black{ color: $black !important; }
.text-white{ color: $white !important; }
.text-light{ color: $light !important; }
.text-dark{ color: $dark !important; }
.text-gray-100{ color: $gray-100 !important; }
.text-gray-200{ color: $gray-200 !important; }
.text-gray-300{ color: $gray-300 !important; }
.text-gray-400{ color: $gray-400 !important; }
.text-gray-500{ color: $gray-500 !important; }
.text-gray-600{ color: $gray-600 !important; }
.text-gray-700{ color: $gray-700 !important; }
.text-gray-800{ color: $gray-800 !important; }
.text-gray-900{ color: $gray-900 !important; }


/* FLOATING LABELS */
/* Floating form labels using "form-label-group" class instead of "form-group" */
/* Based on https://getbootstrap.com/docs/4.5/examples/floating-labels/ */

.form-label-group {
  position: relative;
  margin-bottom: 1rem;
}

.form-label-group > input,
.form-label-group > label,
.form-label-group > select {
  height: 3.125rem;
  padding: .75rem;
}

.form-label-group > label {
  position: absolute;
  top: 0;
  left: 0;
  display: block;
  width: 100%;
  margin-bottom: 0; /* Override default `<label>` margin */
  line-height: 1.5;
  color: gray;
  pointer-events: none;
  cursor: text; /* Match the input under the label */
  border: 1px solid transparent;
  border-radius: .25rem;
  transition: all .1s ease-in-out;
}

.form-label-group input::-webkit-input-placeholder,
.form-label-group input:-ms-input-placeholder,
.form-label-group input::-ms-input-placeholder,
.form-label-group input::-moz-placeholder,
.form-label-group input::placeholder {
  color: transparent;
}

.form-label-group select:required:invalid { color: gray; }

.form-label-group input:not(:placeholder-shown) {
  padding-top: 1.25rem;
  padding-bottom: .25rem;
}

.form-label-group input:not(:placeholder-shown) ~ label {
  padding-top: .25rem;
  padding-bottom: .25rem;
  font-size: 12px;
  color: gray;
}

/* Fallback for Edge
-------------------------------------------------- */
@supports (-ms-ime-align: auto) {
  .form-label-group > label {
    display: none;
  }
  .form-label-group input::-ms-input-placeholder {
    color: gray;
  }
  .form-label-group input:not(:placeholder-shown) {
    padding-top: inherit;
    padding-bottom: inherit;
  }
}

/* Fallback for IE
-------------------------------------------------- */
@media all and (-ms-high-contrast: none), (-ms-high-contrast: active) {
  .form-label-group > label {
    display: none;
  }
  .form-label-group input:-ms-input-placeholder {
    color: gray;
  }
  .form-label-group input:not(:placeholder-shown) {
    padding-top: inherit;
    padding-bottom: inherit;
  }
}

/* utility badge colors for partners page */
.badge-silver {
  background-color: #d9d9d9;
  background-image: linear-gradient(315deg, #d9d9d9 0%, #f6f2f2 74%);
}
.badge-gold {
  background-color: #fbb034;
  background-image: linear-gradient(315deg, #fbb034 0%, #ffdd00 74%);
}
.badge-platinum {
  background-color: #e3efe8;
  background-image: linear-gradient(315deg, #96a7cf 0%, #e3efe8 74%);
}

/* text shadow utilities */
.text-shadow-dark-25 { text-shadow: 0px 1px 1px rgba(0, 0, 0, 0.25); }
.text-shadow-dark-50 { text-shadow: 0px 1px 1px rgba(0, 0, 0, 0.5); }
.text-shadow-dark-75 { text-shadow: 0px 1px 1px rgba(0, 0, 0, 0.75); }
.text-shadow-dark-100 { text-shadow: 0px 1px 1px rgba(0, 0, 0, 1.0); }
.text-shadow-light-25 { text-shadow: 0px 1px 1px rgba(255, 255, 255, 0.25); }
.text-shadow-light-50 { text-shadow: 0px 1px 1px rgba(255, 255, 255, 0.5); }
.text-shadow-light-75 { text-shadow: 0px 1px 1px rgba(255, 255, 255, 0.75); }
.text-shadow-light-100 { text-shadow: 0px 1px 1px rgba(255, 255, 255, 1.0); }

/* gradient utilities (for hero units) */
.dark-blue-gradient {
  background: #102D40;
  background: radial-gradient(circle at top center, #163E59 0%, #000000 70%);
}

.green-gradient {
  background: #88B84A;
  background: radial-gradient(circle at top center, #9BD154 0%, #759E40 70%);
}

.blue-gradient {
  background: #88B84A;
  background: radial-gradient(circle at top center, #7AABCC 0%, #417496 70%);
}

.purple-gradient {
  background: #8171B5;
  background: radial-gradient(circle at top center, #9381CF 0%, #6F619C 70%);
}

.cyan-gradient {
  background: #21ABC1;
  background: radial-gradient(circle at top center, #25C2DB 0%, #1D95A8 70%);
}

.orange-gradient {
  background: #FF3E00;
  background: radial-gradient(circle at top center, #FFA319 0%, #E64E00 70%);
}

/* hover states */
.hover:hover {
  box-shadow: 0 .125rem .25rem rgba(0,0,0,.075);
  transition: all 0.25s ease-out;
  transform: translate(0px, -2px);
}

.hover-gray:hover { background-color: #f0f4f7; }

.hover-white-1:hover { background-color: rgba(255,255,255,0.1); }
.hover-white-2:hover { background-color: rgba(255,255,255,0.2); }
.hover-white-3:hover { background-color: rgba(255,255,255,0.3); }
.hover-white-4:hover { background-color: rgba(255,255,255,0.4); }
.hover-white-5:hover { background-color: rgba(255,255,255,0.5); }
.hover-white-6:hover { background-color: rgba(255,255,255,0.6); }
.hover-white-7:hover { background-color: rgba(255,255,255,0.7); }
.hover-white-8:hover { background-color: rgba(255,255,255,0.8); }
.hover-white-9:hover { background-color: rgba(255,255,255,0.9); }
.hover-white-10:hover { background-color: rgba(255,255,255,1); }

/* .btn-outline-color, .btn-color */
@each $color, $value in $standard-colors {
  .btn-#{$color} {
    @include button-variant($value, $value);
    color: #fff;
  }
  .btn-outline-#{$color} {
    @include button-outline-variant($value);
  }
}

.mt-4-5 { margin-top: 2rem; }
<<<<<<< HEAD
.no-br-tl { border-top-left-radius: 0; }
.no-br-tr { border-top-right-radius: 0; }
.no-br-bl { border-bottom-left-radius: 0; }
.no-br-br { border-bottom-right-radius: 0; }
=======

// Pixel offset values for use with relative positioning

.top-minus-1 {top: -1px;}
.top-minus-2 {top: -2px;}
.top-minus-3 {top: -3px;}
.top-minus-4 {top: -4px;}
.top-minus-5 {top: -5px;}
>>>>>>> 476ed6c6
<|MERGE_RESOLUTION|>--- conflicted
+++ resolved
@@ -397,18 +397,15 @@
 }
 
 .mt-4-5 { margin-top: 2rem; }
-<<<<<<< HEAD
+
 .no-br-tl { border-top-left-radius: 0; }
 .no-br-tr { border-top-right-radius: 0; }
 .no-br-bl { border-bottom-left-radius: 0; }
 .no-br-br { border-bottom-right-radius: 0; }
-=======
 
 // Pixel offset values for use with relative positioning
-
 .top-minus-1 {top: -1px;}
 .top-minus-2 {top: -2px;}
 .top-minus-3 {top: -3px;}
 .top-minus-4 {top: -4px;}
-.top-minus-5 {top: -5px;}
->>>>>>> 476ed6c6
+.top-minus-5 {top: -5px;}