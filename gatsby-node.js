// this patch is required to consistently load all the doc files
const realFs = require('fs');
const gracefulFs = require('graceful-fs');
gracefulFs.gracefulify(realFs);

const { createFilePath } = require(`gatsby-source-filesystem`);
const { exec, execSync } = require('child_process');

const isBuild = process.env.NODE_ENV === 'production';
const isProduction = process.env.APP_ENV === 'production';

const sortVersionArray = versions => {
  return versions
    .map(version => version.replace(/\d+/g, n => +n + 100000))
    .sort()
    .map(version => version.replace(/\d+/g, n => +n - 100000));
};

const replacePathVersion = (path, version = 'latest') => {
  const splitPath = path.split('/');
  const postVersionPath = splitPath.slice(3).join('/');
  return `/${splitPath[1]}/${version}${
    postVersionPath.length > 0 ? `/${postVersionPath}` : ''
  }`;
};

const filePathToDocType = filePath => {
  if (filePath.includes('/product_docs/')) {
    return 'doc';
  } else if (filePath.includes('/advocacy_docs/')) {
    return 'advocacy';
  } else {
    return 'gh_doc';
  }
};

const productLatestVersionCache = [];

exports.onCreateNode = async ({ node, getNode, actions }) => {
  const { createNodeField } = actions;

  if (node.internal.type === 'Mdx') {
    const fileNode = getNode(node.parent);
    const nodeFields = {
      docType: filePathToDocType(node.fileAbsolutePath),
      mtime: fileNode.mtime,
    };

    let relativeFilePath = createFilePath({
      node,
      getNode,
    }); //.slice(0, -1); // remove last character
    if (nodeFields.docType === 'doc') {
      relativeFilePath = `/${fileNode.sourceInstanceName}${relativeFilePath}`;
    }

    Object.assign(nodeFields, {
      path: relativeFilePath,
    });

    if (nodeFields.docType === 'doc') {
      Object.assign(nodeFields, {
        product: relativeFilePath.split('/')[1],
        version: relativeFilePath.split('/')[2],
        topic: 'null',
      });
    } else if (nodeFields.docType === 'advocacy') {
      Object.assign(nodeFields, {
        product: 'null',
        version: '0',
        topic: relativeFilePath.split('/')[2],
      });
    } else {
      // gh_doc
      Object.assign(nodeFields, {
        product: 'null',
        version: '0',
        topic: relativeFilePath.split('/')[1],
      });
    }

    for (const [name, value] of Object.entries(nodeFields)) {
      createNodeField({ node, name: name, value: value });
    }
  }
};

exports.createPages = async ({ actions, graphql, reporter }) => {
  const result = await graphql(`
    query {
      allMdx {
        nodes {
          frontmatter {
            title
            navTitle
            description
            redirects
            iconName
            katacodaPages {
              scenario
              account
            }
            originalFilePath
          }
          excerpt(pruneLength: 280)
          fields {
            docType
            path
            product
            version
            topic
          }
          fileAbsolutePath
        }
      }
    }
  `);

  const { nodes } = result.data.allMdx;

  if (result.errors) {
    reporter.panic('failed to create docs', result.errors);
  }

  for (let node of nodes) {
    if (!node.frontmatter.title) {
      let file;
      if (node.fileAbsolutePath.includes('index.mdx')) {
        file = node.fields.path + '/index.mdx';
      } else {
        file = node.fields.path + '.mdx';
      }
      reporter.warn(file + ' has no title');
    }
  }

  const docs = nodes.filter(file => file.fields.docType === 'doc');
  const learn = nodes.filter(file => file.fields.docType === 'advocacy');
  const gh_docs = nodes.filter(file => file.fields.docType === 'gh_doc');

  const folderIndex = {};

  nodes.forEach(doc => {
    const { path } = doc.fields;
    const { redirects } = doc.frontmatter;

    if (redirects) {
      redirects.forEach(fromPath => {
        actions.createRedirect({
          fromPath,
          toPath: path,
          redirectInBrowser: true,
          isPermanent: true,
        });
      });
    }

    const trailingSlashFreePath = path.endsWith('/') ? path.slice(0, -1) : path;
    const splitPath = trailingSlashFreePath.split('/');
    const subPath = splitPath.slice(0, splitPath.length - 1).join('/');
    const { fileAbsolutePath } = doc;
    if (fileAbsolutePath.includes('index.mdx')) {
      folderIndex[path] = true;
    } else {
      if (!folderIndex[subPath]) {
        folderIndex[subPath] = false;
      }
    }
  });

  for (let key of Object.keys(folderIndex)) {
    if (!folderIndex[key]) {
      reporter.warn(key + ' has no index.mdx');
    }
  }

  const versionIndex = {};

  docs.forEach(doc => {
    const { product, version } = doc.fields;

    if (!versionIndex[product]) {
      versionIndex[product] = [version];
    } else {
      if (!versionIndex[product].includes(version)) {
        versionIndex[product].push(version);
      }
    }
  });

  for (const product in versionIndex) {
    versionIndex[product] = sortVersionArray(versionIndex[product]).reverse();
  }

  docs.forEach(doc => {
    const isLatest = versionIndex[doc.fields.product][0] === doc.fields.version;
    if (isLatest) {
      actions.createRedirect({
        fromPath: doc.fields.path,
        toPath: replacePathVersion(doc.fields.path),
        redirectInBrowser: true,
        isPermanent: false,
        force: true,
      });
    }

    const navLinks = docs.filter(
      node =>
        node.fields.product === doc.fields.product &&
        node.fields.version === doc.fields.version,
    );

    const docsRepoUrl = 'https://github.com/EnterpriseDB/docs';
    const branch = isProduction ? 'main' : 'develop';
    const fileUrlSegment =
      doc.fields.path +
      (doc.fileAbsolutePath.includes('index.mdx') ? '/index.mdx' : '.mdx');
    const githubFileLink = `${docsRepoUrl}/commits/${branch}/product_docs/docs${fileUrlSegment}`;
    const githubEditLink = `${docsRepoUrl}/edit/${branch}/product_docs/docs${fileUrlSegment}`;
    const githubIssuesLink = `${docsRepoUrl}/issues/new?title=Feedback%20on%20${encodeURIComponent(
      fileUrlSegment,
    )}`;

    const path = isLatest
      ? replacePathVersion(doc.fields.path)
      : doc.fields.path;
    actions.createPage({
      path: path,
      component: require.resolve('./src/templates/doc.js'),
      context: {
<<<<<<< HEAD
        pagePath: isLatest
          ? replacePathVersion(doc.fields.path)
          : doc.fields.path,
=======
        pagePath: path,
>>>>>>> 54bd526a
        navLinks: navLinks,
        versions: versionIndex[doc.fields.product],
        nodePath: doc.fields.path,
        githubFileLink: githubFileLink,
        githubEditLink: githubEditLink,
        githubIssuesLink: githubIssuesLink,
        potentialLatestPath: replacePathVersion(doc.fields.path), // the latest url for this path (may not exist!)
        potentialLatestNodePath: replacePathVersion(
          doc.fields.path,
          versionIndex[doc.fields.product][0],
        ), // the latest version number path (may not exist!), needed for query
      },
    });
  });

  learn.forEach(doc => {
    const navLinks = learn.filter(
      node => node.fields.topic === doc.fields.topic,
    );

    const advocacyDocsRepoUrl = 'https://github.com/EnterpriseDB/docs';
    const branch = isProduction ? 'main' : 'develop';
    const fileUrlSegment =
      doc.fields.path +
      (doc.fileAbsolutePath.includes('index.mdx') ? '/index.mdx' : '.mdx');
    const githubFileLink = `${advocacyDocsRepoUrl}/commits/${branch}/advocacy_docs${fileUrlSegment}`;
    const githubEditLink = `${advocacyDocsRepoUrl}/edit/${branch}/advocacy_docs${fileUrlSegment}`;
    const githubIssuesLink = `${advocacyDocsRepoUrl}/issues/new?title=Regarding%20${encodeURIComponent(
      fileUrlSegment,
    )}`;

    actions.createPage({
      path: doc.fields.path,
      component: require.resolve('./src/templates/learn-doc.js'),
      context: {
        pagePage: doc.fields.path,
        navLinks: navLinks,
        githubFileLink: githubFileLink,
        githubEditLink: githubEditLink,
        githubIssuesLink: githubIssuesLink,
      },
    });

    (doc.frontmatter.katacodaPages || []).forEach(katacodaPage => {
      if (!katacodaPage.scenario || !katacodaPage.account) {
        throw new Error(
          `katacoda scenario or account missing for ${doc.fields.path}`,
        );
      }

      const path = `${doc.fields.path}/${katacodaPage.scenario}`;
      actions.createPage({
        path: path,
        component: require.resolve('./src/templates/katacoda-page.js'),
        context: {
          ...katacodaPage,
          pagePath: path,
          learn: {
            title: doc.frontmatter.title,
            description: doc.frontmatter.description,
          },
        },
      });
    });
  });

  gh_docs.forEach(doc => {
    let githubLink = 'https://github.com/EnterpriseDB/edb-k8s-doc';
    if (doc.fields.path.includes('barman')) {
      githubLink = 'https://github.com/2ndquadrant-it/barman';
    }
    const showGithubLink = !doc.fields.path.includes('pgbackrest');

    const navLinks = gh_docs.filter(
      node => node.fields.topic === doc.fields.topic,
    );

    const githubFileLink = `${githubLink}/tree/master/${(
      doc.frontmatter.originalFilePath || ''
    ).replace('README.md', '')}`;
    const githubFileHistoryLink = `${githubLink}/commits/master/${doc.frontmatter.originalFilePath}`;

    actions.createPage({
      path: doc.fields.path,
      component: require.resolve('./src/templates/gh-doc.js'),
      context: {
        pagePath: doc.fields.path,
        navLinks: navLinks,
        githubFileLink: showGithubLink ? githubFileLink : null,
        githubFileHistoryLink: showGithubLink ? githubFileHistoryLink : null,
      },
    });
  });

  const sha = await new Promise((resolve, reject) => {
    exec('git rev-parse HEAD', (error, stdout, stderr) => resolve(stdout));
  });

  const branch = await new Promise((resolve, reject) => {
    exec('git branch --show-current', (error, stdout, stderr) =>
      resolve(stdout),
    );
  });

  actions.createPage({
    path: 'build-info',
    component: require.resolve('./src/templates/build-info.js'),
    context: {
      sha: sha,
      branch: branch,
      buildTime: Date.now(),
    },
  });
};

exports.sourceNodes = ({
  actions: { createNode },
  createNodeId,
  createContentDigest,
}) => {
  const activeSources = ['advocacy'];

  if (!process.env.SKIP_SOURCING) {
    const sources = JSON.parse(
      gracefulFs.readFileSync(
        isBuild ? 'build-sources.json' : 'dev-sources.json',
      ),
    );
    for (const [source, enabled] of Object.entries(sources)) {
      if (enabled) {
        activeSources.push(source);
      }
    }
  }

  const nodeData = { activeSources: activeSources };

  createNode({
    ...nodeData,
    id: createNodeId('edb-sources'),
    internal: {
      type: 'edbSources',
      contentDigest: createContentDigest(nodeData),
    },
  });
};

exports.createSchemaCustomization = ({ actions }) => {
  const { createTypes } = actions;
  const typeDefs = `
    type Mdx implements Node {
      frontmatter: Frontmatter
    }

    type Frontmatter {
      originalFilePath: String
    }
  `;
  createTypes(typeDefs);
};

exports.onPreBootstrap = () => {
  console.log(`
 _____  ____   _____    ____                 
|   __||    \\ | __  |  |    \\  ___  ___  ___ 
|   __||  |  || __ -|  |  |  || . ||  _||_ -|
|_____||____/ |_____|  |____/ |___||___||___|
                                                                                                                   
  `);
};<|MERGE_RESOLUTION|>--- conflicted
+++ resolved
@@ -228,13 +228,7 @@
       path: path,
       component: require.resolve('./src/templates/doc.js'),
       context: {
-<<<<<<< HEAD
-        pagePath: isLatest
-          ? replacePathVersion(doc.fields.path)
-          : doc.fields.path,
-=======
         pagePath: path,
->>>>>>> 54bd526a
         navLinks: navLinks,
         versions: versionIndex[doc.fields.product],
         nodePath: doc.fields.path,
