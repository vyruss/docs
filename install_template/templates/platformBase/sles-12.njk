--- conflicted
+++ resolved
@@ -14,12 +14,8 @@
 # registration information
 SUSEConnect -r 'REGISTRATION_CODE' -e 'EMAIL'
 
-<<<<<<< HEAD
-# Activate the required SUSE modules
-=======
 # Activate the required SUSE module
 {%- block activateSUSEmodule %}
->>>>>>> c20cedcd
 SUSEConnect -p PackageHub/12.5/{{ platform.arch }}
 SUSEConnect -p sle-sdk/12.5/{{ platform.arch }}
 {% endblock activateSUSEmodule %}
